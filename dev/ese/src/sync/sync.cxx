// Copyright (c) Microsoft Corporation.
// Licensed under the MIT License.

// tchar.h must be above where strsafe.h is includes.
#pragma prefast(push)
#pragma prefast(disable:26006, "Dont bother us with tchar, someone else owns that.")
#pragma prefast(disable:26007, "Dont bother us with tchar, someone else owns that.")
#pragma prefast(disable:28718, "Dont bother us with tchar, someone else owns that.")
#pragma prefast(disable:28726, "Dont bother us with tchar, someone else owns that.")
#include <tchar.h>
#pragma prefast(pop)

#include "sync.hxx"

#define STRSAFE_NO_DEPRECATE 1
#pragma prefast(push)
#pragma prefast(disable:28196, "Do not bother us with strsafe, someone else owns that.")
#pragma prefast(disable:28205, "Do not bother us with strsafe, someone else owns that.")
#include <strsafe.h>
#pragma prefast(pop)


//  Random Fault Injection

#ifdef DEBUG
#define FRandomlyFaultTrue()        ( rand() % 2 )
#else
#define FRandomlyFaultTrue()        ( fFalse )
#endif

#ifdef DEBUG
#define FRandomlyFaultFalse()       ( rand() % 2 )
#else
#define FRandomlyFaultFalse()       ( fTrue )
#endif


//  Performance Monitoring Support

#ifdef MINIMAL_FUNCTIONALITY
#define PERFOpt( x )
#else  //  !MINIMAL_FUNCTIONALITY
#define PERFOpt( x ) x

LONG g_cOSSYNCThreadBlock;
LONG LOSSYNCThreadBlockCEFLPv( LONG iInstance, void* pvBuf )
{
    if ( pvBuf )
    {
        *( (ULONG*) pvBuf ) = g_cOSSYNCThreadBlock;
    }

    return 0;
}

LONG g_cOSSYNCThreadResume;
LONG LOSSYNCThreadsBlockedCEFLPv( LONG iInstance, void* pvBuf )
{
    if ( pvBuf )
    {
        *( (ULONG*) pvBuf ) = g_cOSSYNCThreadBlock - g_cOSSYNCThreadResume;
    }

    return 0;
}

#endif  //  MINIMAL_FUNCTIONALITY


namespace OSSYNC {

//  system is aborting unhappily

BOOL g_fSyncProcessAbort = fFalse;

//  enable/disable timeout deadlock detection

enum SYNCDeadLockTimeOutState // sdltos
{
    sdltosDisabled          = 0,
    sdltosEnabled           = 1,
    sdltosCheckInProgress   = 2
};
SYNCDeadLockTimeOutState g_sdltosState = sdltosEnabled;

//  system max spin count

INT g_cSpinMax;


//  Page Memory Allocation

void* PvPageAlloc( const size_t cbSize, void* const pv );
void* PvPageReserve( const size_t cbSize, void* const pv );
void PageFree( void* const pv );
BOOL FPageCommit( void* const pv, const size_t cb );
void PageDecommit( void* const pv, const size_t cb );


//  Performance Data Dump

void OSSyncStatsDump(   const char*         szTypeName,
                        const char*         szInstanceName,
                        const CSyncObject*  psyncobj,
                        DWORD               group,
                        QWORD               cWait,
                        double              csecWaitElapsed,
                        QWORD               cAcquire,
                        QWORD               cContend,
                        QWORD               cHold,
                        double              csecHoldElapsed );


//  Kernel Semaphore Pool

//  ctor

CKernelSemaphorePool::CKernelSemaphorePool()
{
}

//  dtor

CKernelSemaphorePool::~CKernelSemaphorePool()
{
}

//  init

const BOOL CKernelSemaphorePool::FInit()
{
    //  semaphore pool should be terminated

    OSSYNCAssert( !FInitialized() );

    //  reset members

    m_mpirksemrksem = NULL;
    m_cksem         = 0;

    //  allocate kernel semaphore array

    m_mpirksemrksem = (CReferencedKernelSemaphore*)PvPageReserve( sizeof( CReferencedKernelSemaphore ) * 65536, NULL );

    if ( !( m_mpirksemrksem ) )
    {
        Term();
        return fFalse;
    }

    //  initially commit enough memory for 1k semaphores to mitigate the risk
    //  that we will trip the Enforce in AllocateNew

    if ( !FPageCommit( m_mpirksemrksem, sizeof( m_mpirksemrksem[ 0 ] ) * 1000 ) )
    {
        Term();
        return fFalse;
    }

    //  init successful

    return fTrue;
}

//  term

void CKernelSemaphorePool::Term()
{
    //  the kernel semaphore array is allocated

    if ( m_mpirksemrksem )
    {
        //  terminate all initialized kernel semaphores

        const LONG cksem = m_cksem;
        for ( m_cksem-- ; m_cksem >= 0; m_cksem-- )
        {
            m_mpirksemrksem[m_cksem].Term();
            m_mpirksemrksem[m_cksem].~CReferencedKernelSemaphore();
        }

        //  delete the kernel semaphore array

        PageDecommit( m_mpirksemrksem, sizeof( m_mpirksemrksem[ 0 ] ) * cksem );
        PageFree( m_mpirksemrksem );
    }

    //  reset data members

    m_mpirksemrksem = 0;
    m_cksem         = 0;
}

//  Referenced Kernel Semaphore

//  ctor

CKernelSemaphorePool::CReferencedKernelSemaphore::CReferencedKernelSemaphore()
    :   CKernelSemaphore( CSyncBasicInfo( "CKernelSemaphorePool::CReferencedKernelSemaphore" ) )
{
    //  reset data members

    m_cReference    = 0;
    m_fInUse        = 0;
    m_fAvailable    = 0;
#ifdef SYNC_VALIDATE_IRKSEM_USAGE
    m_psyncobjUser  = 0;
#endif  //  SYNC_VALIDATE_IRKSEM_USAGE
}

//  dtor

CKernelSemaphorePool::CReferencedKernelSemaphore::~CReferencedKernelSemaphore()
{
}

//  init

const BOOL CKernelSemaphorePool::CReferencedKernelSemaphore::FInit()
{
    //  reset data members

    m_cReference    = 0;
    m_fInUse        = 0;
    m_fAvailable    = 0;
#ifdef SYNC_VALIDATE_IRKSEM_USAGE
    m_psyncobjUser  = 0;
#endif  //  SYNC_VALIDATE_IRKSEM_USAGE

    //  initialize the kernel semaphore

    return CKernelSemaphore::FInit();
}

//  term

void CKernelSemaphorePool::CReferencedKernelSemaphore::Term()
{
    //  terminate the kernel semaphore

    CKernelSemaphore::Term();

    //  reset data members

    m_cReference    = 0;
    m_fInUse        = 0;
    m_fAvailable    = 0;
#ifdef SYNC_VALIDATE_IRKSEM_USAGE
    m_psyncobjUser  = 0;
#endif  //  SYNC_VALIDATE_IRKSEM_USAGE
}

//  fwd decl because in header it is restricted to !RTM to discourage other users

DWORD OSSYNCAPI DwOSSyncITickTime();

//  allocates a new irksem and adds it to the stack's irksem pool

const CKernelSemaphorePool::IRKSEM CKernelSemaphorePool::AllocateNew()
{
    //  atomically allocate a position in the stack's irksem pool for our new
    //  irksem

    const LONG lDelta = 0x00000001;
    const LONG lBI = AtomicExchangeAdd( (LONG*) &m_cksem, lDelta );

    const IRKSEM irksem = IRKSEM( lBI );

    //  ensure that the memory backing this irksem is committed

    DWORD tickStart = DwOSSyncITickTime();
    BOOL fCommit = fFalse;
    DWORD dwTimeElapsed = 0;
    do
    {
        fCommit = FPageCommit( m_mpirksemrksem, sizeof( m_mpirksemrksem[ 0 ] ) * ( irksem + 1 ) );
        //  When using GetTickCount, subtraction is safe and returns elapsed time even if DwOSSyncITickTime wraps around
        dwTimeElapsed = (DwOSSyncITickTime() - tickStart);
    }
    while( !fCommit &&
          ( dwTimeElapsed < ( 3 * 60 * 1000 ) /* 3 minutes, we're done!  Drop through to enforce. */ ) );
    
    OSSYNCEnforceSz( fCommit, "Could not allocate a Kernel Semaphore" );

    //  initialize this irksem

    new ( &m_mpirksemrksem[irksem] ) CReferencedKernelSemaphore;

    tickStart = DwOSSyncITickTime();
    BOOL fInitKernelSemaphore = fFalse;
    do
    {
        fInitKernelSemaphore = m_mpirksemrksem[irksem].FInit();
        //  When using GetTickCount, subtraction is safe and returns elapsed time even if DwOSSyncITickTime wraps around
        dwTimeElapsed = (DwOSSyncITickTime() - tickStart);
    }
    while( !fInitKernelSemaphore &&
        ( dwTimeElapsed < ( 3 * 60 * 1000 ) /* 3 minutes, we're done!  Drop through to enforce. */ ) );
    

    OSSYNCEnforceSz( fInitKernelSemaphore, "Could not allocate a Kernel Semaphore" );

    //  return the irksem for use

    return irksem;
}


//  Global Kernel Semaphore Pool

CKernelSemaphorePool g_ksempoolGlobal;


//  Synchronization Object Performance:  Acquisition

//  ctor

CSyncPerfAcquire::CSyncPerfAcquire()
{
#ifdef SYNC_ANALYZE_PERFORMANCE

    m_cAcquire = 0;
    m_cContend = 0;

#endif  //  SYNC_ANALYZE_PERFORMANCE
}

//  dtor

CSyncPerfAcquire::~CSyncPerfAcquire()
{
}


//  Semaphore

//  ctor

CSemaphore::CSemaphore( const CSyncBasicInfo& sbi )
    :   CEnhancedStateContainer< CSemaphoreState, CSyncStateInitNull, CSemaphoreInfo, CSyncBasicInfo >( syncstateNull, sbi )
{
    //  further init of CSyncBasicInfo

    State().SetTypeName( "CSemaphore" );
    State().SetInstance( (CSyncObject*)this );
}

//  dtor

CSemaphore::~CSemaphore()
{
#ifdef SYNC_ANALYZE_PERFORMANCE
#ifdef SYNC_DUMP_PERF_DATA

    //  dump performance data

    OSSyncStatsDump(    State().SzTypeName(),
                        State().SzInstanceName(),
                        State().Instance(),
                        (DWORD)-1,
                        State().CWaitTotal(),
                        State().CsecWaitElapsed(),
                        State().CAcquireTotal(),
                        State().CContendTotal(),
                        0,
                        0 );

#endif  //  SYNC_DUMP_PERF_DATA
#endif  //  SYNC_ANALYZE_PERFORMANCE
}

//  releases all waiters on the semaphore

<<<<<<< HEAD
=======
void CSemaphore::ReleaseAllWaiters()
{
    //  try forever until we successfully change the state of the semaphore

    OSSYNC_FOREVER
    {
        //  read the current state of the semaphore

        const CSemaphoreState stateCur = State();

        //  there are no waiters

        if ( stateCur.FNoWait() )
        {
            //  we're done

            return;
        }

        //  there are waiters

        else
        {
            OSSYNCAssert( stateCur.FWait() );

            //  we successfully changed the semaphore to have an available count
            //  of zero

            if ( State().FChange( stateCur, CSemaphoreState( 0 ) ) )
            {
                //  release all waiters

                g_ksempoolGlobal.Ksem( stateCur.Irksem(), this ).Release( stateCur.CWait() );

                //  we're done

                return;
            }
        }
    }
}

//  attempts to acquire a count from the semaphore, returning fFalse if unsuccessful
//  in the time permitted.  Infinite and Test-Only timeouts are supported.

const BOOL CSemaphore::_FAcquire( const INT cmsecTimeout )
{
    //  if we spin, we will spin for the full amount recommended by the OS

    INT cSpin = g_cSpinMax;

    //  we start with no kernel semaphore allocated

    CKernelSemaphorePool::IRKSEM irksemAlloc = CKernelSemaphorePool::irksemNil;

    //  try forever until we successfully change the state of the semaphore

    OSSYNC_FOREVER
    {
        //  read the current state of the semaphore

        const CSemaphoreState stateCur = (CSemaphoreState&) State();

        //  there is an available count

        if ( stateCur.FAvail() )
        {
            //  we successfully took a count

            if ( State().FChange( stateCur, CSemaphoreState( stateCur.CAvail() - 1 ) ) )
            {
                //  if we allocated a kernel semaphore, release it

                if ( irksemAlloc != CKernelSemaphorePool::irksemNil )
                {
                    g_ksempoolGlobal.Unreference( irksemAlloc );
                }

                //  return success

                State().SetAcquire();
                return fTrue;
            }
        }

        //  there is no available count and we still have spins left

        else if ( cSpin )
        {
            //  spin once and try again

            cSpin--;
            continue;
        }

        //  there are no waiters and no available counts

        else if ( stateCur.FNoWaitAndNoAvail() )
        {
            //  allocate and reference a kernel semaphore if we haven't already

            if ( irksemAlloc == CKernelSemaphorePool::irksemNil )
            {
                irksemAlloc = g_ksempoolGlobal.Allocate( this );
            }

            //  we successfully installed ourselves as the first waiter

            if ( State().FChange( stateCur, CSemaphoreState( 1, irksemAlloc ) ) )
            {
                //  wait for next available count on semaphore

                State().StartWait();
                const BOOL fCompleted = g_ksempoolGlobal.Ksem( irksemAlloc, this ).FAcquire( cmsecTimeout );
                State().StopWait();

                //  our wait completed

                if ( fCompleted )
                {
                    //  unreference the kernel semaphore

                    g_ksempoolGlobal.Unreference( irksemAlloc );

                    //  we successfully acquired a count

                    State().SetAcquire();
                    return fTrue;
                }

                //  our wait timed out

                else
                {
                    //  try forever until we successfully change the state of the semaphore

                    OSSYNC_INNER_FOREVER
                    {
                        //  read the current state of the semaphore

                        const CSemaphoreState stateAfterWait = (CSemaphoreState&) State();

                        //  there are no waiters or the kernel semaphore currently
                        //  in the semaphore is not the same as the one we allocated

                        if ( stateAfterWait.FNoWait() || stateAfterWait.Irksem() != irksemAlloc )
                        {
                            //  the kernel semaphore we allocated is no longer in
                            //  use, so another context released it.  this means that
                            //  there is a count on the kernel semaphore that we must
                            //  absorb, so we will

                            //  NOTE:  we could end up blocking because the releasing
                            //  context may not have released the semaphore yet

                            g_ksempoolGlobal.Ksem( irksemAlloc, this ).Acquire();

                            //  unreference the kernel semaphore

                            g_ksempoolGlobal.Unreference( irksemAlloc );

                            //  we successfully acquired a count

                            return fTrue;
                        }

                        //  there is one waiter and the kernel semaphore currently
                        //  in the semaphore is the same as the one we allocated

                        else if ( stateAfterWait.CWait() == 1 )
                        {
                            OSSYNCAssert( stateAfterWait.FWait() );
                            OSSYNCAssert( stateAfterWait.Irksem() == irksemAlloc );

                            //  we successfully changed the semaphore to have no
                            //  available counts and no waiters

                            if ( State().FChange( stateAfterWait, CSemaphoreState( 0 ) ) )
                            {
                                //  unreference the kernel semaphore

                                g_ksempoolGlobal.Unreference( irksemAlloc );

                                //  we did not successfully acquire a count

                                return fFalse;
                            }
                        }

                        //  there are many waiters and the kernel semaphore currently
                        //  in the semaphore is the same as the one we allocated

                        else
                        {
                            OSSYNCAssert( stateAfterWait.CWait() > 1 );
                            OSSYNCAssert( stateAfterWait.FWait() );
                            OSSYNCAssert( stateAfterWait.Irksem() == irksemAlloc );

                            //  we successfully reduced the number of waiters on the
                            //  semaphore by one

                            if ( State().FChange( stateAfterWait, CSemaphoreState( stateAfterWait.CWait() - 1, stateAfterWait.Irksem() ) ) )
                            {
                                //  unreference the kernel semaphore

                                g_ksempoolGlobal.Unreference( irksemAlloc );

                                //  we did not successfully acquire a count

                                return fFalse;
                            }
                        }
                    }
                }
            }
        }

        //  there are waiters

        else
        {
            OSSYNCAssert( stateCur.FWait() );

            //  reference the kernel semaphore already in use

            g_ksempoolGlobal.Reference( stateCur.Irksem() );

            //  we successfully added ourself as another waiter

            if ( State().FChange( stateCur, CSemaphoreState( stateCur.CWait() + 1, stateCur.Irksem() ) ) )
            {
                //  if we allocated a kernel semaphore, unreference it

                if ( irksemAlloc != CKernelSemaphorePool::irksemNil )
                {
                    g_ksempoolGlobal.Unreference( irksemAlloc );
                }

                //  wait for next available count on semaphore

                State().StartWait();
                const BOOL fCompleted = g_ksempoolGlobal.Ksem( stateCur.Irksem(), this ).FAcquire( cmsecTimeout );
                State().StopWait();

                //  our wait completed

                if ( fCompleted )
                {
                    //  unreference the kernel semaphore

                    g_ksempoolGlobal.Unreference( stateCur.Irksem() );

                    //  we successfully acquired a count

                    State().SetAcquire();
                    return fTrue;
                }

                //  our wait timed out

                else
                {
                    //  try forever until we successfully change the state of the semaphore

                    OSSYNC_INNER_FOREVER
                    {
                        //  read the current state of the semaphore

                        const CSemaphoreState stateAfterWait = (CSemaphoreState&) State();

                        //  there are no waiters or the kernel semaphore currently
                        //  in the semaphore is not the same as the one we waited on

                        if ( stateAfterWait.FNoWait() || stateAfterWait.Irksem() != stateCur.Irksem() )
                        {
                            //  the kernel semaphore we waited on is no longer in
                            //  use, so another context released it.  this means that
                            //  there is a count on the kernel semaphore that we must
                            //  absorb, so we will

                            //  NOTE:  we could end up blocking because the releasing
                            //  context may not have released the semaphore yet

                            g_ksempoolGlobal.Ksem( stateCur.Irksem(), this ).Acquire();

                            //  unreference the kernel semaphore

                            g_ksempoolGlobal.Unreference( stateCur.Irksem() );

                            //  we successfully acquired a count

                            return fTrue;
                        }

                        //  there is one waiter and the kernel semaphore currently
                        //  in the semaphore is the same as the one we waited on

                        else if ( stateAfterWait.CWait() == 1 )
                        {
                            OSSYNCAssert( stateAfterWait.FWait() );
                            OSSYNCAssert( stateAfterWait.Irksem() == stateCur.Irksem() );

                            //  we successfully changed the semaphore to have no
                            //  available counts and no waiters

                            if ( State().FChange( stateAfterWait, CSemaphoreState( 0 ) ) )
                            {
                                //  unreference the kernel semaphore

                                g_ksempoolGlobal.Unreference( stateCur.Irksem() );

                                //  we did not successfully acquire a count

                                return fFalse;
                            }
                        }

                        //  there are many waiters and the kernel semaphore currently
                        //  in the semaphore is the same as the one we waited on

                        else
                        {
                            OSSYNCAssert( stateAfterWait.CWait() > 1 );
                            OSSYNCAssert( stateAfterWait.FWait() );
                            OSSYNCAssert( stateAfterWait.Irksem() == stateCur.Irksem() );

                            //  we successfully reduced the number of waiters on the
                            //  semaphore by one

                            if ( State().FChange( stateAfterWait, CSemaphoreState( stateAfterWait.CWait() - 1, stateAfterWait.Irksem() ) ) )
                            {
                                //  unreference the kernel semaphore

                                g_ksempoolGlobal.Unreference( stateCur.Irksem() );

                                //  we did not successfully acquire a count

                                return fFalse;
                            }
                        }
                    }
                }
            }

            //  unreference the kernel semaphore

            g_ksempoolGlobal.Unreference( stateCur.Irksem() );
        }
    }
}

//  attempts to wait for an available a count from the semaphore, returning
//  fFalse if unsuccessful in the time permitted or fTrue if one is available.
//  Infinite and Test-Only timeouts are supported. This method does not acquire
//  a resource, just waits for an available one. CAvail() may decrease for short
//  amount of time if we need to go for the full state machine to wait on a kernel
//  semaphore.

const BOOL CSemaphore::_FWait( const INT cmsecTimeout )
{
    if ( _FAcquire( cmsecTimeout ) )
    {
        Release();
        return fTrue;
    }

    return fFalse;
}

//  releases the given number of counts to the semaphore, waking the appropriate
//  number of waiters

void CSemaphore::_Release( const INT cToRelease )
{
    //  try forever until we successfully change the state of the semaphore

    OSSYNC_FOREVER
    {
        //  read the current state of the semaphore

        const CSemaphoreState stateCur = State();

        //  there are no waiters

        if ( stateCur.FNoWait() )
        {
            //  we successfully added the count to the semaphore

            if ( State().FChange( stateCur, CSemaphoreState( stateCur.CAvail() + cToRelease ) ) )
            {
                //  we're done

                return;
            }
        }

        //  there are waiters

        else
        {
            OSSYNCAssert( stateCur.FWait() );

            //  we are releasing more counts than waiters (or equal to)

            if ( stateCur.CWait() <= cToRelease )
            {
                //  we successfully changed the semaphore to have an available count
                //  that is equal to the specified release count minus the number of
                //  waiters to release

                if ( State().FChange( stateCur, CSemaphoreState( cToRelease - stateCur.CWait() ) ) )
                {
                    //  release all waiters

                    g_ksempoolGlobal.Ksem( stateCur.Irksem(), this ).Release( stateCur.CWait() );

                    //  we're done

                    return;
                }
            }

            //  we are releasing less counts than waiters

            else
            {
                OSSYNCAssert( stateCur.CWait() > cToRelease );

                //  we successfully reduced the number of waiters on the semaphore by
                //  the number specified

                if ( State().FChange( stateCur, CSemaphoreState( stateCur.CWait() - cToRelease, stateCur.Irksem() ) ) )
                {
                    //  release the specified number of waiters

                    g_ksempoolGlobal.Ksem( stateCur.Irksem(), this ).Release( cToRelease );

                    //  we're done

                    return;
                }
            }
        }
    }
}


//  Auto-Reset Signal
>>>>>>> e7ecb6c5

//  ctor

CAutoResetSignal::CAutoResetSignal( const CSyncBasicInfo& sbi )
    :   CEnhancedStateContainer< CAutoResetSignalState, CSyncStateInitNull, CAutoResetSignalInfo, CSyncBasicInfo >( syncstateNull, sbi )
{
    //  further init of CSyncBasicInfo

    State().SetTypeName( "CAutoResetSignal" );
    State().SetInstance( (CSyncObject*)this );
}

//  dtor

CAutoResetSignal::~CAutoResetSignal()
{
#ifdef SYNC_ANALYZE_PERFORMANCE
#ifdef SYNC_DUMP_PERF_DATA

    //  dump performance data

    OSSyncStatsDump(    State().SzTypeName(),
                        State().SzInstanceName(),
                        State().Instance(),
                        (DWORD)-1,
                        State().CWaitTotal(),
                        State().CsecWaitElapsed(),
                        State().CAcquireTotal(),
                        State().CContendTotal(),
                        0,
                        0 );

#endif  //  SYNC_DUMP_PERF_DATA
#endif  //  SYNC_ANALYZE_PERFORMANCE
}

//  waits for the signal to be set, returning fFalse if unsuccessful in the time
//  permitted.  Infinite and Test-Only timeouts are supported.

const BOOL CAutoResetSignal::_FWait( const INT cmsecTimeout )
{
    //  if we spin, we will spin for the full amount recommended by the OS

    INT cSpin = g_cSpinMax;

    //  we start with no kernel semaphore allocated

    CKernelSemaphorePool::IRKSEM irksemAlloc = CKernelSemaphorePool::irksemNil;

    //  try forever until we successfully change the state of the signal

    OSSYNC_FOREVER
    {
        //  read the current state of the signal

        const CAutoResetSignalState stateCur = (CAutoResetSignalState&) State();

        //  the signal is set

        if ( stateCur.FNoWaitAndSet() )
        {
            //  we successfully changed the signal state to reset with no waiters

            if ( State().FChange( stateCur, CAutoResetSignalState( 0 ) ) )
            {
                //  if we allocated a kernel semaphore, release it

                if ( irksemAlloc != CKernelSemaphorePool::irksemNil )
                {
                    g_ksempoolGlobal.Unreference( irksemAlloc );
                }

                //  return success

                State().SetAcquire();
                return fTrue;
            }
        }

        //  the signal is not set and we still have spins left

        else if ( cSpin )
        {
            //  spin once and try again

            cSpin--;
            continue;
        }

        //  the signal is not set and there are no waiters

        else if ( stateCur.FNoWaitAndNotSet() )
        {
            //  allocate and reference a kernel semaphore if we haven't already

            if ( irksemAlloc == CKernelSemaphorePool::irksemNil )
            {
                irksemAlloc = g_ksempoolGlobal.Allocate( this );
            }

            //  we successfully installed ourselves as the first waiter

            if ( State().FChange( stateCur, CAutoResetSignalState( 1, irksemAlloc ) ) )
            {
                //  wait for signal to be set

                State().StartWait();
                const BOOL fCompleted = g_ksempoolGlobal.Ksem( irksemAlloc, this ).FAcquire( cmsecTimeout );
                State().StopWait();

                //  our wait completed

                if ( fCompleted )
                {
                    //  unreference the kernel semaphore

                    g_ksempoolGlobal.Unreference( irksemAlloc );

                    //  we successfully waited for the signal

                    State().SetAcquire();
                    return fTrue;
                }

                //  our wait timed out

                else
                {
                    //  try forever until we successfully change the state of the signal

                    OSSYNC_INNER_FOREVER
                    {
                        //  read the current state of the signal

                        const CAutoResetSignalState stateAfterWait = (CAutoResetSignalState&) State();

                        //  there are no waiters or the kernel semaphore currently
                        //  in the signal is not the same as the one we allocated

                        if ( stateAfterWait.FNoWait() || stateAfterWait.Irksem() != irksemAlloc )
                        {
                            //  the kernel semaphore we allocated is no longer in
                            //  use, so another context released it.  this means that
                            //  there is a count on the kernel semaphore that we must
                            //  absorb, so we will

                            //  NOTE:  we could end up blocking because the releasing
                            //  context may not have released the semaphore yet

                            g_ksempoolGlobal.Ksem( irksemAlloc, this ).Acquire();

                            //  unreference the kernel semaphore

                            g_ksempoolGlobal.Unreference( irksemAlloc );

                            //  we successfully waited for the signal

                            return fTrue;
                        }

                        //  there is one waiter and the kernel semaphore currently
                        //  in the signal is the same as the one we allocated

                        else if ( stateAfterWait.CWait() == 1 )
                        {
                            OSSYNCAssert( stateAfterWait.FWait() );
                            OSSYNCAssert( stateAfterWait.Irksem() == irksemAlloc );

                            //  we successfully changed the signal to the reset with
                            //  no waiters state

                            if ( State().FChange( stateAfterWait, CAutoResetSignalState( 0 ) ) )
                            {
                                //  unreference the kernel semaphore

                                g_ksempoolGlobal.Unreference( irksemAlloc );

                                //  we did not successfully wait for the signal

                                return fFalse;
                            }
                        }

                        //  there are many waiters and the kernel semaphore currently
                        //  in the signal is the same as the one we allocated

                        else
                        {
                            OSSYNCAssert( stateAfterWait.CWait() > 1 );
                            OSSYNCAssert( stateAfterWait.FWait() );
                            OSSYNCAssert( stateAfterWait.Irksem() == irksemAlloc );

                            //  we successfully reduced the number of waiters on the
                            //  signal by one

                            if ( State().FChange( stateAfterWait, CAutoResetSignalState( stateAfterWait.CWait() - 1, stateAfterWait.Irksem() ) ) )
                            {
                                //  unreference the kernel semaphore

                                g_ksempoolGlobal.Unreference( irksemAlloc );

                                //  we did not successfully wait for the signal

                                return fFalse;
                            }
                        }
                    }
                }
            }
        }

        //  there are waiters

        else
        {
            OSSYNCAssert( stateCur.FWait() );

            //  reference the kernel semaphore already in use

            g_ksempoolGlobal.Reference( stateCur.Irksem() );

            //  we successfully added ourself as another waiter

            if ( State().FChange( stateCur, CAutoResetSignalState( stateCur.CWait() + 1, stateCur.Irksem() ) ) )
            {
                //  if we allocated a kernel semaphore, unreference it

                if ( irksemAlloc != CKernelSemaphorePool::irksemNil )
                {
                    g_ksempoolGlobal.Unreference( irksemAlloc );
                }

                //  wait for signal to be set

                State().StartWait();
                const BOOL fCompleted = g_ksempoolGlobal.Ksem( stateCur.Irksem(), this ).FAcquire( cmsecTimeout );
                State().StopWait();

                //  our wait completed

                if ( fCompleted )
                {
                    //  unreference the kernel semaphore

                    g_ksempoolGlobal.Unreference( stateCur.Irksem() );

                    //  we successfully waited for the signal

                    State().SetAcquire();
                    return fTrue;
                }

                //  our wait timed out

                else
                {
                    //  try forever until we successfully change the state of the signal

                    OSSYNC_INNER_FOREVER
                    {
                        //  read the current state of the signal

                        const CAutoResetSignalState stateAfterWait = (CAutoResetSignalState&) State();

                        //  there are no waiters or the kernel semaphore currently
                        //  in the signal is not the same as the one we waited on

                        if ( stateAfterWait.FNoWait() || stateAfterWait.Irksem() != stateCur.Irksem() )
                        {
                            //  the kernel semaphore we waited on is no longer in
                            //  use, so another context released it.  this means that
                            //  there is a count on the kernel semaphore that we must
                            //  absorb, so we will

                            //  NOTE:  we could end up blocking because the releasing
                            //  context may not have released the semaphore yet

                            g_ksempoolGlobal.Ksem( stateCur.Irksem(), this ).Acquire();

                            //  unreference the kernel semaphore

                            g_ksempoolGlobal.Unreference( stateCur.Irksem() );

                            //  we successfully waited for the signal

                            return fTrue;
                        }

                        //  there is one waiter and the kernel semaphore currently
                        //  in the signal is the same as the one we waited on

                        else if ( stateAfterWait.CWait() == 1 )
                        {
                            OSSYNCAssert( stateAfterWait.FWait() );
                            OSSYNCAssert( stateAfterWait.Irksem() == stateCur.Irksem() );

                            //  we successfully changed the signal to the reset with
                            //  no waiters state

                            if ( State().FChange( stateAfterWait, CAutoResetSignalState( 0 ) ) )
                            {
                                //  unreference the kernel semaphore

                                g_ksempoolGlobal.Unreference( stateCur.Irksem() );

                                //  we did not successfully wait for the signal

                                return fFalse;
                            }
                        }

                        //  there are many waiters and the kernel semaphore currently
                        //  in the signal is the same as the one we waited on

                        else
                        {
                            OSSYNCAssert( stateAfterWait.CWait() > 1 );
                            OSSYNCAssert( stateAfterWait.FWait() );
                            OSSYNCAssert( stateAfterWait.Irksem() == stateCur.Irksem() );

                            //  we successfully reduced the number of waiters on the
                            //  signal by one

                            if ( State().FChange( stateAfterWait, CAutoResetSignalState( stateAfterWait.CWait() - 1, stateAfterWait.Irksem() ) ) )
                            {
                                //  unreference the kernel semaphore

                                g_ksempoolGlobal.Unreference( stateCur.Irksem() );

                                //  we did not successfully wait for the signal

                                return fFalse;
                            }
                        }
                    }
                }
            }

            //  unreference the kernel semaphore

            g_ksempoolGlobal.Unreference( stateCur.Irksem() );
        }
    }
}

//  sets the signal, releasing up to one waiter.  if a waiter is released, then
//  the signal will be reset.  if a waiter is not released, the signal will
//  remain set

void CAutoResetSignal::_Set()
{
    //  try forever until we successfully change the state of the signal

    OSSYNC_FOREVER
    {
        //  read the current state of the signal

        const CAutoResetSignalState stateCur = (CAutoResetSignalState&) State();

        //  there are no waiters

        if ( stateCur.FNoWait() )
        {
            //  we successfully changed the signal state from reset with no
            //  waiters to set or from set to set (a nop)

            if ( State().FSimpleSet() )
            {
                //  we're done

                return;
            }
        }

        //  there are waiters

        else
        {
            OSSYNCAssert( stateCur.FWait() );

            //  there is only one waiter

            if ( stateCur.CWait() == 1 )
            {
                //  we successfully changed the signal to the reset with no waiters state

                if ( State().FChange( stateCur, CAutoResetSignalState( 0 ) ) )
                {
                    //  release the lone waiter

                    g_ksempoolGlobal.Ksem( stateCur.Irksem(), this ).Release();

                    //  we're done

                    return;
                }
            }

            //  there is more than one waiter

            else
            {
                OSSYNCAssert( stateCur.CWait() > 1 );

                //  we successfully reduced the number of waiters on the signal by one

                if ( State().FChange( stateCur, CAutoResetSignalState( stateCur.CWait() - 1, stateCur.Irksem() ) ) )
                {
                    //  release one waiter

                    g_ksempoolGlobal.Ksem( stateCur.Irksem(), this ).Release();

                    //  we're done

                    return;
                }
            }
        }
    }
}


//  Manual-Reset Signal

//  ctor

CManualResetSignal::CManualResetSignal( const CSyncBasicInfo& sbi )
    :   CEnhancedStateContainer< CManualResetSignalState, CSyncStateInitNull, CManualResetSignalInfo, CSyncBasicInfo >( syncstateNull, sbi )
{
    //  further init of CSyncBasicInfo

    State().SetTypeName( "CManualResetSignal" );
    State().SetInstance( (CSyncObject*)this );
}

//  dtor

CManualResetSignal::~CManualResetSignal()
{
#ifdef SYNC_ANALYZE_PERFORMANCE
#ifdef SYNC_DUMP_PERF_DATA

    //  dump performance data

    OSSyncStatsDump(    State().SzTypeName(),
                        State().SzInstanceName(),
                        State().Instance(),
                        (DWORD)-1,
                        State().CWaitTotal(),
                        State().CsecWaitElapsed(),
                        State().CAcquireTotal(),
                        State().CContendTotal(),
                        0,
                        0 );

#endif  //  SYNC_DUMP_PERF_DATA
#endif  //  SYNC_ANALYZE_PERFORMANCE
}

//  waits for the signal to be set, returning fFalse if unsuccessful in the time
//  permitted.  Infinite and Test-Only timeouts are supported.

const BOOL CManualResetSignal::_FWait( const INT cmsecTimeout )
{
    //  if we spin, we will spin for the full amount recommended by the OS

    INT cSpin = g_cSpinMax;

    //  we start with no kernel semaphore allocated

    CKernelSemaphorePool::IRKSEM irksemAlloc = CKernelSemaphorePool::irksemNil;

    //  try forever until we successfully change the state of the signal

    OSSYNC_FOREVER
    {
        //  read the current state of the signal

        const CManualResetSignalState stateCur = (CManualResetSignalState&) State();

        //  the signal is set

        if ( stateCur.FNoWaitAndSet() )
        {
            //  if we allocated a kernel semaphore, release it

            if ( irksemAlloc != CKernelSemaphorePool::irksemNil )
            {
                g_ksempoolGlobal.Unreference( irksemAlloc );
            }

            //  we successfully waited for the signal

            State().SetAcquire();
            return fTrue;
        }

        //  the signal is not set and we still have spins left

        else if ( cSpin )
        {
            //  spin once and try again

            cSpin--;
            continue;
        }

        //  the signal is not set and there are no waiters

        else if ( stateCur.FNoWaitAndNotSet() )
        {
            //  allocate and reference a kernel semaphore if we haven't already

            if ( irksemAlloc == CKernelSemaphorePool::irksemNil )
            {
                irksemAlloc = g_ksempoolGlobal.Allocate( this );
            }

            //  we successfully installed ourselves as the first waiter

            if ( State().FChange( stateCur, CManualResetSignalState( 1, irksemAlloc ) ) )
            {
                //  wait for signal to be set

                State().StartWait();
                const BOOL fCompleted = g_ksempoolGlobal.Ksem( irksemAlloc, this ).FAcquire( cmsecTimeout );
                State().StopWait();

                //  our wait completed

                if ( fCompleted )
                {
                    //  unreference the kernel semaphore

                    g_ksempoolGlobal.Unreference( irksemAlloc );

                    //  we successfully waited for the signal

                    State().SetAcquire();
                    return fTrue;
                }

                //  our wait timed out

                else
                {
                    //  try forever until we successfully change the state of the signal

                    OSSYNC_INNER_FOREVER
                    {
                        //  read the current state of the signal

                        const CManualResetSignalState stateAfterWait = (CManualResetSignalState&) State();

                        //  there are no waiters or the kernel semaphore currently
                        //  in the signal is not the same as the one we allocated

                        if ( stateAfterWait.FNoWait() || stateAfterWait.Irksem() != irksemAlloc )
                        {
                            //  the kernel semaphore we allocated is no longer in
                            //  use, so another context released it.  this means that
                            //  there is a count on the kernel semaphore that we must
                            //  absorb, so we will

                            //  NOTE:  we could end up blocking because the releasing
                            //  context may not have released the semaphore yet

                            g_ksempoolGlobal.Ksem( irksemAlloc, this ).Acquire();

                            //  unreference the kernel semaphore

                            g_ksempoolGlobal.Unreference( irksemAlloc );

                            //  we successfully waited for the signal

                            return fTrue;
                        }

                        //  there is one waiter and the kernel semaphore currently
                        //  in the signal is the same as the one we allocated

                        else if ( stateAfterWait.CWait() == 1 )
                        {
                            OSSYNCAssert( stateAfterWait.FWait() );
                            OSSYNCAssert( stateAfterWait.Irksem() == irksemAlloc );

                            //  we successfully changed the signal to the reset with
                            //  no waiters state

                            if ( State().FChange( stateAfterWait, CManualResetSignalState( 0 ) ) )
                            {
                                //  unreference the kernel semaphore

                                g_ksempoolGlobal.Unreference( irksemAlloc );

                                //  we did not successfully wait for the signal

                                return fFalse;
                            }
                        }

                        //  there are many waiters and the kernel semaphore currently
                        //  in the signal is the same as the one we allocated

                        else
                        {
                            OSSYNCAssert( stateAfterWait.CWait() > 1 );
                            OSSYNCAssert( stateAfterWait.FWait() );
                            OSSYNCAssert( stateAfterWait.Irksem() == irksemAlloc );

                            //  we successfully reduced the number of waiters on the
                            //  signal by one

                            if ( State().FChange( stateAfterWait, CManualResetSignalState( stateAfterWait.CWait() - 1, stateAfterWait.Irksem() ) ) )
                            {
                                //  unreference the kernel semaphore

                                g_ksempoolGlobal.Unreference( irksemAlloc );

                                //  we did not successfully wait for the signal

                                return fFalse;
                            }
                        }
                    }
                }
            }
        }

        //  there are waiters

        else
        {
            OSSYNCAssert( stateCur.FWait() );

            //  reference the kernel semaphore already in use

            g_ksempoolGlobal.Reference( stateCur.Irksem() );

            //  we successfully added ourself as another waiter

            if ( State().FChange( stateCur, CManualResetSignalState( stateCur.CWait() + 1, stateCur.Irksem() ) ) )
            {
                //  if we allocated a kernel semaphore, unreference it

                if ( irksemAlloc != CKernelSemaphorePool::irksemNil )
                {
                    g_ksempoolGlobal.Unreference( irksemAlloc );
                }

                //  wait for signal to be set

                State().StartWait();
                const BOOL fCompleted = g_ksempoolGlobal.Ksem( stateCur.Irksem(), this ).FAcquire( cmsecTimeout );
                State().StopWait();

                //  our wait completed

                if ( fCompleted )
                {
                    //  unreference the kernel semaphore

                    g_ksempoolGlobal.Unreference( stateCur.Irksem() );

                    //  we successfully waited for the signal

                    State().SetAcquire();
                    return fTrue;
                }

                //  our wait timed out

                else
                {
                    //  try forever until we successfully change the state of the signal

                    OSSYNC_INNER_FOREVER
                    {
                        //  read the current state of the signal

                        const CManualResetSignalState stateAfterWait = (CManualResetSignalState&) State();

                        //  there are no waiters or the kernel semaphore currently
                        //  in the signal is not the same as the one we waited on

                        if ( stateAfterWait.FNoWait() || stateAfterWait.Irksem() != stateCur.Irksem() )
                        {
                            //  the kernel semaphore we waited on is no longer in
                            //  use, so another context released it.  this means that
                            //  there is a count on the kernel semaphore that we must
                            //  absorb, so we will

                            //  NOTE:  we could end up blocking because the releasing
                            //  context may not have released the semaphore yet

                            g_ksempoolGlobal.Ksem( stateCur.Irksem(), this ).Acquire();

                            //  unreference the kernel semaphore

                            g_ksempoolGlobal.Unreference( stateCur.Irksem() );

                            //  we successfully waited for the signal

                            return fTrue;
                        }

                        //  there is one waiter and the kernel semaphore currently
                        //  in the signal is the same as the one we waited on

                        else if ( stateAfterWait.CWait() == 1 )
                        {
                            OSSYNCAssert( stateAfterWait.FWait() );
                            OSSYNCAssert( stateAfterWait.Irksem() == stateCur.Irksem() );

                            //  we successfully changed the signal to the reset with
                            //  no waiters state

                            if ( State().FChange( stateAfterWait, CManualResetSignalState( 0 ) ) )
                            {
                                //  unreference the kernel semaphore

                                g_ksempoolGlobal.Unreference( stateCur.Irksem() );

                                //  we did not successfully wait for the signal

                                return fFalse;
                            }
                        }

                        //  there are many waiters and the kernel semaphore currently
                        //  in the signal is the same as the one we waited on

                        else
                        {
                            OSSYNCAssert( stateAfterWait.CWait() > 1 );
                            OSSYNCAssert( stateAfterWait.FWait() );
                            OSSYNCAssert( stateAfterWait.Irksem() == stateCur.Irksem() );

                            //  we successfully reduced the number of waiters on the
                            //  signal by one

                            if ( State().FChange( stateAfterWait, CManualResetSignalState( stateAfterWait.CWait() - 1, stateAfterWait.Irksem() ) ) )
                            {
                                //  unreference the kernel semaphore

                                g_ksempoolGlobal.Unreference( stateCur.Irksem() );

                                //  we did not successfully wait for the signal

                                return fFalse;
                            }
                        }
                    }
                }
            }

            //  unreference the kernel semaphore

            g_ksempoolGlobal.Unreference( stateCur.Irksem() );
        }
    }
}


//  Lock Object Basic Information

//  ctor

#ifdef SYNC_ENHANCED_STATE

CLockBasicInfo::CLockBasicInfo( const CSyncBasicInfo& sbi, const INT rank, const INT subrank )
    :   CSyncBasicInfo( sbi )
{
#ifdef SYNC_DEADLOCK_DETECTION

    m_rank          = rank;
    m_subrank       = subrank;

#endif  //  SYNC_DEADLOCK_DETECTION
}

//  dtor

CLockBasicInfo::~CLockBasicInfo()
{
}

#endif  //  SYNC_ENHANCED_STATE


//  Lock Object Performance:  Hold

//  ctor

CLockPerfHold::CLockPerfHold()
{
#ifdef SYNC_ANALYZE_PERFORMANCE

    m_cHold = 0;
    m_qwHRTHoldElapsed = 0;

#endif  //  SYNC_ANALYZE_PERFORMANCE
}

//  dtor

CLockPerfHold::~CLockPerfHold()
{
}


//  Lock Owner Record

//  ctor

COwner::COwner()
{
#ifdef SYNC_DEADLOCK_DETECTION

    m_pclsOwner         = NULL;
    m_pownerContextNext = NULL;
    m_plddiOwned        = NULL;
    m_pownerLockNext    = NULL;
    m_group             = 0;

#endif  //  SYNC_DEADLOCK_DETECTION
}

//  dtor

COwner::~COwner()
{
}


//  Lock Object Deadlock Detection Information

//  ctor/dtor

#ifdef SYNC_DEADLOCK_DETECTION

CLockDeadlockDetectionInfo::CLockDeadlockDetectionInfo( const CLockBasicInfo& lbi )
    :   m_semOwnerList( CSyncBasicInfo( "CLockDeadlockDetectionInfo::m_semOwnerList" ) )
{
    m_plbiParent = &lbi;
    m_semOwnerList.Release();
}

CLockDeadlockDetectionInfo::~CLockDeadlockDetectionInfo()
{
    if ( NULL != m_ownerHead.m_pclsOwner )
    {
        OSSYNCAssertSz( g_fSyncProcessAbort, "There is still an owner for the lock of this object that is being deleted." );
        
        //  We don't want to keep references to this object in the deadlock detection data structures.
        
        if ( FOwner() )
        {
            RemoveAsOwner();
        }
    }
}

#else  //  !SYNC_DEADLOCK_DETECTION

CLockDeadlockDetectionInfo::CLockDeadlockDetectionInfo( const CLockBasicInfo& lbi )
{
}

CLockDeadlockDetectionInfo::~CLockDeadlockDetectionInfo()
{
}

#endif  //  SYNC_DEADLOCK_DETECTION


//  Critical Section (non-nestable) State

//  ctor

CCriticalSectionState::CCriticalSectionState( const CSyncBasicInfo& sbi )
    :   m_sem( sbi )
{
}

//  dtor

CCriticalSectionState::~CCriticalSectionState()
{
}


//  Critical Section (non-nestable)

//  ctor

CCriticalSection::CCriticalSection( const CLockBasicInfo& lbi )
    :   CEnhancedStateContainer< CCriticalSectionState, CSyncBasicInfo, CCriticalSectionInfo, CLockBasicInfo >( (CSyncBasicInfo&) lbi, lbi )
{
    //  further init of CSyncBasicInfo

    State().SetTypeName( "CCriticalSection" );
    State().SetInstance( (CSyncObject*)this );

    //  release semaphore

    State().Semaphore().Release();
}

//  dtor

CCriticalSection::~CCriticalSection()
{
#ifdef SYNC_ANALYZE_PERFORMANCE
#ifdef SYNC_DUMP_PERF_DATA

    //  dump performance data

    OSSyncStatsDump(    State().SzTypeName(),
                        State().SzInstanceName(),
                        State().Instance(),
                        (DWORD)-1,
                        0,
                        0,
                        0,
                        0,
                        State().CHoldTotal(),
                        State().CsecHoldElapsed() );

#endif  //  SYNC_DUMP_PERF_DATA
#endif  //  SYNC_ANALYZE_PERFORMANCE
}


//  Nestable Critical Section State

//  ctor

CNestableCriticalSectionState::CNestableCriticalSectionState( const CSyncBasicInfo& sbi )
    :   m_sem( sbi ),
        m_pclsOwner( 0 ),
        m_cEntry( 0 )
{
}

//  dtor

CNestableCriticalSectionState::~CNestableCriticalSectionState()
{
}


//  Nestable Critical Section

//  ctor

CNestableCriticalSection::CNestableCriticalSection( const CLockBasicInfo& lbi )
    :   CEnhancedStateContainer< CNestableCriticalSectionState, CSyncBasicInfo, CNestableCriticalSectionInfo, CLockBasicInfo >( (CSyncBasicInfo&) lbi, lbi )
{
    //  further init of CSyncBasicInfo

    State().SetTypeName( "CNestableCriticalSection" );
    State().SetInstance( (CSyncObject*)this );

    //  release semaphore

    State().Semaphore().Release();
}

//  dtor

CNestableCriticalSection::~CNestableCriticalSection()
{
#ifdef SYNC_ANALYZE_PERFORMANCE
#ifdef SYNC_DUMP_PERF_DATA

    //  dump performance data

    OSSyncStatsDump(    State().SzTypeName(),
                        State().SzInstanceName(),
                        State().Instance(),
                        (DWORD)-1,
                        0,
                        0,
                        0,
                        0,
                        State().CHoldTotal(),
                        State().CsecHoldElapsed() );

#endif  //  SYNC_DUMP_PERF_DATA
#endif  //  SYNC_ANALYZE_PERFORMANCE
}


//  Gate State

//  ctor

CGateState::CGateState( const INT cWait, const INT irksem )
{
    //  validate IN args

    OSSYNCAssert( cWait >= 0 );
    OSSYNCAssert( cWait <= 0x7FFF );
    OSSYNCAssert( irksem >= 0 );
    OSSYNCAssert( irksem <= 0xFFFE );

    //  set waiter count

    m_cWait = (USHORT) cWait;

    //  set semaphore

    m_irksem = (USHORT) irksem;
}


//  Gate

//  ctor

CGate::CGate( const CSyncBasicInfo& sbi )
    :   CEnhancedStateContainer< CGateState, CSyncStateInitNull, CGateInfo, CSyncBasicInfo >( syncstateNull, sbi )
{
    //  further init of CSyncBasicInfo

    State().SetTypeName( "CGate" );
    State().SetInstance( (CSyncObject*)this );
}

//  dtor

CGate::~CGate()
{
    //  no one should be waiting

    // if a thread waiting is killed, the CWait() can be != 0
    // OSSYNCAssert( State().CWait() == 0 );

    //OSSYNCAssert( State().Irksem() == CKernelSemaphorePool::irksemNil );

#ifdef SYNC_ANALYZE_PERFORMANCE
#ifdef SYNC_DUMP_PERF_DATA

    //  dump performance data

    OSSyncStatsDump(    State().SzTypeName(),
                        State().SzInstanceName(),
                        State().Instance(),
                        (DWORD)-1,
                        State().CWaitTotal(),
                        State().CsecWaitElapsed(),
                        0,
                        0,
                        0,
                        0 );

#endif  //  SYNC_DUMP_PERF_DATA
#endif  //  SYNC_ANALYZE_PERFORMANCE
}

//  waits forever on the gate until released by someone else.  this function
//  expects to be called while in the specified critical section.  when the
//  function returns, the caller will NOT be in the critical section

void CGate::Wait( CCriticalSection& crit )
{
    //  we must be in the specified critical section

    OSSYNCAssert( crit.FOwner() );

    //  there can not be too many waiters on the gate

    OSSYNCAssert( State().CWait() < 0x7FFF );

    //  add ourselves as a waiter

    const INT cWait = State().CWait() + 1;
    State().SetWaitCount( cWait );

    //  we are the first waiter

    CKernelSemaphorePool::IRKSEM irksem;
#ifdef DEBUG
    irksem = CKernelSemaphorePool::irksemNil;
#endif  //  DEBUG
    if ( cWait == 1 )
    {
        //  allocate a semaphore for the gate and remember it before leaving
        //  the critical section

        OSSYNCAssert( State().Irksem() == CKernelSemaphorePool::irksemNil );
        irksem = g_ksempoolGlobal.Allocate( this );
        State().SetIrksem( irksem );
    }

    //  we are not the first waiter

    else
    {
        //  reference the semaphore already in the gate and remember it before
        //  leaving the critical section

        OSSYNCAssert( State().Irksem() != CKernelSemaphorePool::irksemNil );
        irksem = State().Irksem();
        g_ksempoolGlobal.Reference( irksem );
    }
    OSSYNCAssert( irksem != CKernelSemaphorePool::irksemNil );

    //  leave critical section, never to return

    crit.Leave();

    //  wait to be released

    State().StartWait();
    g_ksempoolGlobal.Ksem( irksem, this ).Acquire();
    State().StopWait();

    //  unreference the semaphore

    g_ksempoolGlobal.Unreference( irksem );
}

//  releases the specified number of waiters from the gate.  this function
//  expects to be called while in the specified critical section.  when the
//  function returns, the caller will NOT be in the critical section
//
//  NOTE:  it is illegal to release more waiters than are waiting on the gate
//         and it is also illegal to release less than one waiter

void CGate::Release( CCriticalSection& crit, const INT cToRelease )
{

    //  we must be in the specified critical section

    OSSYNCAssert( crit.FOwner() );

    //  you must release at least one waiter

    OSSYNCAssert( cToRelease > 0 );

    //  we cannot release more waiters than are waiting on the gate

    OSSYNCAssert( cToRelease <= State().CWait() );

    //  reduce the waiter count

    State().SetWaitCount( State().CWait() - cToRelease );

    //  remember semaphore to release before leaving the critical section

    const CKernelSemaphorePool::IRKSEM irksem = State().Irksem();

#ifdef DEBUG

    //  we released all the waiters

    if ( State().CWait() == 0 )
    {
        //  set the semaphore to nil

        State().SetIrksem( CKernelSemaphorePool::irksemNil );
    }

#endif  //  DEBUG

    //  leave critical section, never to return

    crit.Leave();

    //  release the specified number of waiters

    g_ksempoolGlobal.Ksem( irksem, this ).Release( cToRelease );
}

//  releases all the waiters from the gate.  this function expects to be called while 
//  in the specified critical section.  when the function returns, the caller will NOT be 
//  in the critical section

void CGate::ReleaseAll( CCriticalSection& crit )
{
    //  we must be in the specified critical section

    OSSYNCAssert( crit.FOwner() );

    //  retrieve the number of waiters that we need to release

    const INT cWaitersToRelease = State().CWait();

    //  consumer must not call this API, unless there is at least one waiter to release

    OSSYNCAssert( cWaitersToRelease > 0 );

    //  cToRelease should still be the same as State().CWait() a moment later

    OSSYNCAssert( State().CWait() == cWaitersToRelease );

    //  finally release all the waiters (and releases the crit-sec)

    Release( crit, cWaitersToRelease );
}

//  releases the specified number of waiters from the gate.  this function
//  expects to be called while in the specified critical section.  it is
//  guaranteed that the caller will remain in the critical section at all times
//
//  NOTE:  it is illegal to release more waiters than are waiting on the gate
//         and it is also illegal to release less than one waiter

void CGate::ReleaseAndHold( CCriticalSection& crit, const INT cToRelease )
{
    //  we must be in the specified critical section

    OSSYNCAssert( crit.FOwner() );

    //  you must release at least one waiter

    OSSYNCAssert( cToRelease > 0 );

    //  we cannot release more waiters than are waiting on the gate

    OSSYNCAssert( cToRelease <= State().CWait() );

    //  reduce the waiter count

    State().SetWaitCount( State().CWait() - cToRelease );

    //  remember semaphore to release before leaving the critical section

    const CKernelSemaphorePool::IRKSEM irksem = State().Irksem();

#ifdef DEBUG

    //  we released all the waiters

    if ( State().CWait() == 0 )
    {
        //  set the semaphore to nil

        State().SetIrksem( CKernelSemaphorePool::irksemNil );
    }

#endif  //  DEBUG

    //  release the specified number of waiters

    g_ksempoolGlobal.Ksem( irksem, this ).Release( cToRelease );
}


//  Null Lock Object State Initializer

const CLockStateInitNull lockstateNull;


//  Binary Lock State

//  ctor

CBinaryLockState::CBinaryLockState( const CSyncBasicInfo& sbi )
    :   m_cw( 0 ),
        m_cOwner( 0 ),
        m_sem1( sbi ),
        m_sem2( sbi )
{
}

//  dtor

CBinaryLockState::~CBinaryLockState()
{
}


//  Binary Lock

//  ctor

CBinaryLock::CBinaryLock( const CLockBasicInfo& lbi )
    :   CEnhancedStateContainer< CBinaryLockState, CSyncBasicInfo, CBinaryLockInfo, CLockBasicInfo >( (CSyncBasicInfo&) lbi, lbi )
{
    //  further init of CSyncBasicInfo

    State().SetTypeName( "CBinaryLock" );
    State().SetInstance( (CSyncObject*)this );
}

//  dtor

CBinaryLock::~CBinaryLock()
{
#ifdef SYNC_ANALYZE_PERFORMANCE
#ifdef SYNC_DUMP_PERF_DATA

    //  dump performance data

    for ( INT iGroup = 0; iGroup < 2; iGroup++ )
    {
        OSSyncStatsDump(    State().SzTypeName(),
                            State().SzInstanceName(),
                            State().Instance(),
                            iGroup,
                            State().CWaitTotal( iGroup ),
                            State().CsecWaitElapsed( iGroup ),
                            State().CAcquireTotal( iGroup ),
                            State().CContendTotal( iGroup ),
                            State().CHoldTotal( iGroup ),
                            State().CsecHoldElapsed( iGroup ) );
    }

#endif  //  SYNC_DUMP_PERF_DATA
#endif  //  SYNC_ANALYZE_PERFORMANCE
}

//  maps an arbitrary combination of zero and non-zero components into a
//  valid state number of the invalid state number (-1)

const INT mpindexstate[16] =
{
     0, -1, -1, -1,
    -1, -1,  1, -1,
    -1,  2, -1,  3,
    -1, -1,  4,  5,
};

//  returns the state number of the specified control word or -1 if it is not
//  a legal state

INT CBinaryLock::_StateFromControlWord( const ControlWord cw )
{
    //  convert the control word into a state index

    INT index = 0;
    index = index | ( ( cw & 0x80000000 ) ? 8 : 0 );
    index = index | ( ( cw & 0x7FFF0000 ) ? 4 : 0 );
    index = index | ( ( cw & 0x00008000 ) ? 2 : 0 );
    index = index | ( ( cw & 0x00007FFF ) ? 1 : 0 );

    //  convert the state index into a state number

    const INT state = mpindexstate[index];

    //  return the computed state number

    return state;
}

//  state transition reachability matrix (starting state is the major axis)
//
//  each entry contains bits representing valid reasons for making the
//  transition (made by oring together the valid TransitionReasons)

#define NO  CBinaryLock::trIllegal
#define E1  CBinaryLock::trEnter1
#define L1  CBinaryLock::trLeave1
#define E2  CBinaryLock::trEnter2
#define L2  CBinaryLock::trLeave2

const DWORD mpstatestatetrmask[6][6] =
{
        { NO, E2, E1, NO, NO, NO, },
        { L2, E2 | L2, NO, E1, NO, NO, },
        { L1, NO, E1 | L1, NO, E2, NO, },
        { NO, NO, L2, E1 | L2, NO, E2, },
        { NO, L1, NO, NO, L1 | E2, E1, },
        { NO, NO, NO, L1, L2, E1 | L1 | E2 | L2, },
};

#undef NO
#undef E1
#undef L1
#undef E2
#undef L2

//  returns fTrue if the specified control word is in a legal state

BOOL CBinaryLock::_FValidStateTransition( const ControlWord cwBI, const ControlWord cwAI, const TransitionReason tr )
{
    //  convert the specified control words into state numbers

    const INT stateBI = _StateFromControlWord( cwBI );
    const INT stateAI = _StateFromControlWord( cwAI );

    //  if either state is invalid, the transition is invalid

    if ( stateBI < 0 || stateAI < 0 )
    {
        return fFalse;
    }

    //  verify that cOOW2 and cOOW1 only change by +1, 0, -1, or go to 0

    const LONG dcOOW2 = ( ( cwAI & 0x7FFF0000 ) >> 16 ) - ( ( cwBI & 0x7FFF0000 ) >> 16 );
    if ( ( dcOOW2 < -1 || dcOOW2 > 1 ) && ( cwAI & 0x7FFF0000 ) != 0 )
    {
        return fFalse;
    }

    const LONG dcOOW1 = ( cwAI & 0x00007FFF ) - ( cwBI & 0x00007FFF );
    if ( ( dcOOW1 < -1 || dcOOW1 > 1 ) && ( cwAI & 0x00007FFF ) != 0 )
    {
        return fFalse;
    }

    //  return the reachability of stateAI from stateBI

    OSSYNCAssert( tr == trEnter1 || tr == trLeave1 || tr == trEnter2 || tr == trLeave2 );
    return ( mpstatestatetrmask[stateBI][stateAI] & tr ) != 0;
}

//  wait for ownership of the lock as a member of Group 1

void CBinaryLock::_Enter1( const ControlWord cwBIOld )
{
    //  we just jumped from state 1 to state 3

    if ( ( cwBIOld & 0x80008000 ) == 0x00008000 )
    {
        //  update the quiesced owner count with the owner count that we displaced from
        //  the control word, possibly releasing waiters.  we update the count as if we
        //  were a member of Group 2 as members of Group 1 can be released

        _UpdateQuiescedOwnerCountAsGroup2( ( cwBIOld & 0x7FFF0000 ) >> 16 );
    }

    //  wait for ownership of the lock on our semaphore

    State().AddAsWaiter( 0 );
    State().StartWait( 0 );

    State().m_sem1.Acquire();

    State().StopWait( 0 );
    State().RemoveAsWaiter( 0 );
}

//  wait for ownership of the lock as a member of Group 2

void CBinaryLock::_Enter2( const ControlWord cwBIOld )
{
    //  we just jumped from state 2 to state 4

    if ( ( cwBIOld & 0x80008000 ) == 0x80000000 )
    {
        //  update the quiesced owner count with the owner count that we displaced from
        //  the control word, possibly releasing waiters.  we update the count as if we
        //  were a member of Group 1 as members of Group 2 can be released

        _UpdateQuiescedOwnerCountAsGroup1( cwBIOld & 0x00007FFF );
    }

    //  wait for ownership of the lock on our semaphore

    State().AddAsWaiter( 1 );
    State().StartWait( 1 );

    State().m_sem2.Acquire();

    State().StopWait( 1 );
    State().RemoveAsWaiter( 1 );
}

//  updates the quiesced owner count as a member of Group 1

void CBinaryLock::_UpdateQuiescedOwnerCountAsGroup1( const DWORD cOwnerDelta )
{
    //  update the quiesced owner count using the provided delta

    const DWORD cOwnerBI = AtomicExchangeAdd( (LONG*)&State().m_cOwner, cOwnerDelta );
    const DWORD cOwnerAI = cOwnerBI + cOwnerDelta;

    //  our update resulted in a zero quiesced owner count

    if ( !cOwnerAI )
    {
        //  we must release the waiters for Group 2 because we removed the last
        //  quiesced owner count

        //  try forever until we successfully change the lock state

        ControlWord cwBI;
        OSSYNC_FOREVER
        {
            //  read the current state of the control word as our expected before image

            const ControlWord cwBIExpected = State().m_cw;

            //  compute the after image of the control word such that we jump from state
            //  state 4 to state 1 or from state 5 to state 3, whichever is appropriate

            #pragma prefast(push)
            #pragma prefast(disable:6297, "Carrying of the high bit is intentional.")
            const ControlWord cwAI =    ControlWord( cwBIExpected &
                                        ( ( ( LONG_PTR( LONG( ( cwBIExpected + 0xFFFF7FFF ) << 16 ) ) >> 31 ) &
                                        0xFFFF0000 ) ^ 0x8000FFFF ) );
            #pragma prefast(pop)

            //  validate the transaction

            OSSYNCAssert( _FValidStateTransition( cwBIExpected, cwAI, trLeave1 ) );

            //  attempt to perform the transacted state transition on the control word

            cwBI = AtomicCompareExchange( (LONG*)&State().m_cw, cwBIExpected, cwAI );

            //  the transaction failed because another context changed the control word

            if ( cwBI != cwBIExpected )
            {
                //  try again

                continue;
            }

            //  the transaction succeeded

            else
            {
                //  we're done

                break;
            }
        }

        //  we just jumped from state 5 to state 3

        if ( cwBI & 0x00007FFF )
        {
            //  update the quiesced owner count with the owner count that we displaced
            //  from the control word
            //
            //  NOTE:  we do not have to worry about releasing any more waiters because
            //  either this context owns one of the owner counts or at least one context
            //  that owns an owner count are currently blocked on the semaphore

            const DWORD cOwnerDeltaT = ( cwBI & 0x7FFF0000 ) >> 16;
            AtomicExchangeAdd( (LONG*)&State().m_cOwner, cOwnerDeltaT );
        }

        //  release the waiters for Group 2 that we removed from the lock state

        State().m_sem2.Release( ( cwBI & 0x7FFF0000 ) >> 16 );
    }
}


//  updates the quiesced owner count as a member of Group 2

void CBinaryLock::_UpdateQuiescedOwnerCountAsGroup2( const DWORD cOwnerDelta )
{
    //  update the quiesced owner count using the provided delta

    const DWORD cOwnerBI = AtomicExchangeAdd( (LONG*)&State().m_cOwner, cOwnerDelta );
    const DWORD cOwnerAI = cOwnerBI + cOwnerDelta;

    //  our update resulted in a zero quiesced owner count

    if ( !cOwnerAI )
    {
        //  we must release the waiters for Group 1 because we removed the last
        //  quiesced owner count

        //  try forever until we successfully change the lock state

        ControlWord cwBI;
        OSSYNC_FOREVER
        {
            //  read the current state of the control word as our expected before image

            const ControlWord cwBIExpected = State().m_cw;

            //  compute the after image of the control word such that we jump from state
            //  state 3 to state 2 or from state 5 to state 4, whichever is appropriate

            const ControlWord cwAI =    ControlWord( cwBIExpected &
                                        ( ( ( LONG_PTR( LONG( cwBIExpected + 0x7FFF0000 ) ) >> 31 ) &
                                        0x0000FFFF ) ^ 0xFFFF8000 ) );

            //  validate the transaction

            OSSYNCAssert( _FValidStateTransition( cwBIExpected, cwAI, trLeave2 ) );

            //  attempt to perform the transacted state transition on the control word

            cwBI = AtomicCompareExchange( (LONG*)&State().m_cw, cwBIExpected, cwAI );

            //  the transaction failed because another context changed the control word

            if ( cwBI != cwBIExpected )
            {
                //  try again

                continue;
            }

            //  the transaction succeeded

            else
            {
                //  we're done

                break;
            }
        }

        //  we just jumped from state 5 to state 4

        if ( cwBI & 0x7FFF0000 )
        {
            //  update the quiesced owner count with the owner count that we displaced
            //  from the control word
            //
            //  NOTE:  we do not have to worry about releasing any more waiters because
            //  either this context owns one of the owner counts or at least one context
            //  that owns an owner count are currently blocked on the semaphore

            const DWORD cOwnerDeltaT = cwBI & 0x00007FFF;
            AtomicExchangeAdd( (LONG*)&State().m_cOwner, cOwnerDeltaT );
        }

        //  release the waiters for Group 1 that we removed from the lock state

        State().m_sem1.Release( cwBI & 0x00007FFF );
    }
}


//  Reader / Writer Lock State

//  ctor

CReaderWriterLockState::CReaderWriterLockState( const CSyncBasicInfo& sbi )
    :   m_cw( 0 ),
        m_cOwner( 0 ),
        m_semWriter( sbi ),
        m_semReader( sbi )
{
}

//  dtor

CReaderWriterLockState::~CReaderWriterLockState()
{
}


//  Reader / Writer Lock


//  ctor

CReaderWriterLock::CReaderWriterLock( const CLockBasicInfo& lbi )
    :   CEnhancedStateContainer< CReaderWriterLockState, CSyncBasicInfo, CReaderWriterLockInfo, CLockBasicInfo >( (CSyncBasicInfo&) lbi, lbi )
{
    //  further init of CSyncBasicInfo

    State().SetTypeName( "CReaderWriterLock" );
    State().SetInstance( (CSyncObject*)this );
}

//  dtor

CReaderWriterLock::~CReaderWriterLock()
{
#ifdef SYNC_ANALYZE_PERFORMANCE
#ifdef SYNC_DUMP_PERF_DATA

    //  dump performance data

    for ( INT iGroup = 0; iGroup < 2; iGroup++ )
    {
        OSSyncStatsDump(    State().SzTypeName(),
                            State().SzInstanceName(),
                            State().Instance(),
                            iGroup,
                            State().CWaitTotal( iGroup ),
                            State().CsecWaitElapsed( iGroup ),
                            State().CAcquireTotal( iGroup ),
                            State().CContendTotal( iGroup ),
                            State().CHoldTotal( iGroup ),
                            State().CsecHoldElapsed( iGroup ) );
    }

#endif  //  SYNC_DUMP_PERF_DATA
#endif  //  SYNC_ANALYZE_PERFORMANCE
}

//  maps an arbitrary combination of zero and non-zero components into a
//  valid state number of the invalid state number (-1)

const INT mpindexstateRW[16] =
{
     0, -1, -1, -1,
    -1, -1,  1, -1,
    -1,  2, -1,  3,
    -1, -1,  4,  5,
};

//  returns the state number of the specified control word or -1 if it is not
//  a legal state

INT CReaderWriterLock::_StateFromControlWord( const ControlWord cw )
{
    //  convert the control word into a state index

    INT index = 0;
    index = index | ( ( cw & 0x80000000 ) ? 8 : 0 );
    index = index | ( ( cw & 0x7FFF0000 ) ? 4 : 0 );
    index = index | ( ( cw & 0x00008000 ) ? 2 : 0 );
    index = index | ( ( cw & 0x00007FFF ) ? 1 : 0 );

    //  convert the state index into a state number

    const INT state = mpindexstateRW[index];

    //  return the computed state number

    return state;
}

//  state transition reachability matrix (starting state is the major axis)
//
//  each entry contains bits representing valid reasons for making the
//  transition (made by oring together the valid TransitionReasons)

#define NO  CReaderWriterLock::trIllegal
#define EW  CReaderWriterLock::trEnterAsWriter
#define LW  CReaderWriterLock::trLeaveAsWriter
#define ER  CReaderWriterLock::trEnterAsReader
#define LR  CReaderWriterLock::trLeaveAsReader

const DWORD mpstatestatetrmaskRW[6][6] =
{
        { NO, ER, EW, NO, NO, NO, },
        { LR, ER | LR, NO, EW, NO, NO, },
        { LW, NO, EW | LW, NO, ER, ER, },
        { NO, NO, LR, EW | LR, NO, ER, },
        { NO, LW, NO, NO, ER, EW, },
        { NO, NO, NO, LW, LR, EW | ER | LR, },
};

#undef NO
#undef EW
#undef LW
#undef ER
#undef LR

//  returns fTrue if the specified control word is in a legal state

BOOL CReaderWriterLock::_FValidStateTransition( const ControlWord cwBI, const ControlWord cwAI, const TransitionReason tr )
{
    //  convert the specified control words into state numbers

    const INT stateBI = _StateFromControlWord( cwBI );
    const INT stateAI = _StateFromControlWord( cwAI );

    //  if either state is invalid, the transition is invalid

    if ( stateBI < 0 || stateAI < 0 )
    {
        return fFalse;
    }

    //  verify that cOOW2 and cOOW1 only change by +1, 0, -1, or cOOW2 can go to 0

    const LONG dcOOW2 = ( ( cwAI & 0x7FFF0000 ) >> 16 ) - ( ( cwBI & 0x7FFF0000 ) >> 16 );
    if ( ( dcOOW2 < -1 || dcOOW2 > 1 ) && ( cwAI & 0x7FFF0000 ) != 0 )
    {
        return fFalse;
    }

    const LONG dcOOW1 = ( cwAI & 0x00007FFF ) - ( cwBI & 0x00007FFF );
    if ( dcOOW1 < -1 || dcOOW1 > 1 )
    {
        return fFalse;
    }

    //  return the reachability of stateAI from stateBI

    OSSYNCAssert(   tr == trEnterAsWriter ||
            tr == trLeaveAsWriter ||
            tr == trEnterAsReader ||
            tr == trLeaveAsReader );
    return ( mpstatestatetrmaskRW[stateBI][stateAI] & tr ) != 0;
}

//  wait for ownership of the lock as a writer

void CReaderWriterLock::_EnterAsWriter( const ControlWord cwBIOld )
{
    //  we just jumped from state 1 to state 3

    if ( ( cwBIOld & 0x80008000 ) == 0x00008000 )
    {
        //  update the quiesced owner count with the owner count that we displaced from
        //  the control word, possibly releasing a waiter.  we update the count as if we
        //  were a reader as a writer can be released

        _UpdateQuiescedOwnerCountAsReader( ( cwBIOld & 0x7FFF0000 ) >> 16 );
    }

    //  wait for ownership of the lock on our semaphore

    State().AddAsWaiter( 0 );
    State().StartWait( 0 );

    State().m_semWriter.Acquire();

    State().StopWait( 0 );
    State().RemoveAsWaiter( 0 );
}

//  wait for ownership of the lock as a reader

void CReaderWriterLock::_EnterAsReader( const ControlWord cwBIOld )
{
    //  we just jumped from state 2 to state 4 or from state 2 to state 5

    if ( ( cwBIOld & 0x80008000 ) == 0x80000000 )
    {
        //  update the quiesced owner count with the owner count that we displaced from
        //  the control word, possibly releasing waiters.  we update the count as if we
        //  were a writer as readers can be released

        _UpdateQuiescedOwnerCountAsWriter( 0x00000001 );
    }

    //  wait for ownership of the lock on our semaphore

    State().AddAsWaiter( 1 );
    State().StartWait( 1 );

    State().m_semReader.Acquire();

    State().StopWait( 1 );
    State().RemoveAsWaiter( 1 );
}

//  updates the quiesced owner count as a writer

void CReaderWriterLock::_UpdateQuiescedOwnerCountAsWriter( const DWORD cOwnerDelta )
{
    //  update the quiesced owner count using the provided delta

    const DWORD cOwnerBI = AtomicExchangeAdd( (LONG*)&State().m_cOwner, cOwnerDelta );
    const DWORD cOwnerAI = cOwnerBI + cOwnerDelta;

    //  our update resulted in a zero quiesced owner count

    if ( !cOwnerAI )
    {
        //  we must release the waiting readers because we removed the last
        //  quiesced owner count

        //  try forever until we successfully change the lock state

        ControlWord cwBI;
        OSSYNC_FOREVER
        {
            //  read the current state of the control word as our expected before image

            const ControlWord cwBIExpected = State().m_cw;

            //  compute the after image of the control word such that we jump from state
            //  state 4 to state 1 or from state 5 to state 3, whichever is appropriate

            #pragma prefast(push)
            #pragma prefast(disable:6297, "Carrying of the high bit is intentional.")
            const ControlWord cwAI =    ControlWord( cwBIExpected &
                                        ( ( ( LONG_PTR( LONG( ( cwBIExpected + 0xFFFF7FFF ) << 16 ) ) >> 31 ) &
                                        0xFFFF0000 ) ^ 0x8000FFFF ) );
            #pragma prefast(pop)

            //  validate the transaction

            OSSYNCAssert( _FValidStateTransition( cwBIExpected, cwAI, trLeaveAsWriter ) );

            //  attempt to perform the transacted state transition on the control word

            cwBI = AtomicCompareExchange( (LONG*)&State().m_cw, cwBIExpected, cwAI );

            //  the transaction failed because another context changed the control word

            if ( cwBI != cwBIExpected )
            {
                //  try again

                continue;
            }

            //  the transaction succeeded

            else
            {
                //  we're done

                break;
            }
        }

        //  we just jumped from state 5 to state 3

        if ( cwBI & 0x00007FFF )
        {
            //  update the quiesced owner count with the owner count that we displaced
            //  from the control word
            //
            //  NOTE:  we do not have to worry about releasing any more waiters because
            //  either this context owns one of the owner counts or at least one context
            //  that owns an owner count are currently blocked on the semaphore

            const DWORD cOwnerDeltaT = ( cwBI & 0x7FFF0000 ) >> 16;
            AtomicExchangeAdd( (LONG*)&State().m_cOwner, cOwnerDeltaT );
        }

        //  release the waiting readers that we removed from the lock state

        State().m_semReader.Release( ( cwBI & 0x7FFF0000 ) >> 16 );
    }
}


//  updates the quiesced owner count as a reader

void CReaderWriterLock::_UpdateQuiescedOwnerCountAsReader( const DWORD cOwnerDelta )
{
    //  update the quiesced owner count using the provided delta

    const DWORD cOwnerBI = AtomicExchangeAdd( (LONG*)&State().m_cOwner, cOwnerDelta );
    const DWORD cOwnerAI = cOwnerBI + cOwnerDelta;

    //  our update resulted in a zero quiesced owner count

    if ( !cOwnerAI )
    {
        //  we must release a waiting writer because we removed the last
        //  quiesced owner count

        //  try forever until we successfully change the lock state

        ControlWord cwBI;
        OSSYNC_FOREVER
        {
            //  read the current state of the control word as our expected before image

            const ControlWord cwBIExpected = State().m_cw;

            //  compute the after image of the control word such that we jump from state
            //  state 3 to state 2, from state 5 to state 4, or from state 5 to state 5,
            //  whichever is appropriate

            const ControlWord cwAI =    cwBIExpected + ( ( cwBIExpected & 0x7FFF0000 ) ?
                                            0xFFFFFFFF :
                                            0xFFFF8000 );

            //  validate the transaction

            OSSYNCAssert( _FValidStateTransition( cwBIExpected, cwAI, trLeaveAsReader ) );

            //  attempt to perform the transacted state transition on the control word

            cwBI = AtomicCompareExchange( (LONG*)&State().m_cw, cwBIExpected, cwAI );

            //  the transaction failed because another context changed the control word

            if ( cwBI != cwBIExpected )
            {
                //  try again

                continue;
            }

            //  the transaction succeeded

            else
            {
                //  we're done

                break;
            }
        }

        //  we just jumped from state 5 to state 4 or from state 5 to state 5

        if ( cwBI & 0x7FFF0000 )
        {
            //  update the quiesced owner count with the owner count that we displaced
            //  from the control word
            //
            //  NOTE:  we do not have to worry about releasing any more waiters because
            //  either this context owns one of the owner counts or at least one context
            //  that owns an owner count are currently blocked on the semaphore

            AtomicExchangeAdd( (LONG*)&State().m_cOwner, 1 );
        }

        //  release the waiting writer that we removed from the lock state

        State().m_semWriter.Release();
    }
}


//  S / X / W Latch State

//  ctor

CSXWLatchState::CSXWLatchState( const CSyncBasicInfo& sbi )
    :   m_cw( 0 ),
        m_cQS( 0 ),
        m_semS( sbi ),
        m_semX( sbi ),
        m_semW( sbi )
{
}

//  dtor

CSXWLatchState::~CSXWLatchState()
{
}


//  S / X / W Latch


//  ctor

CSXWLatch::CSXWLatch( const CLockBasicInfo& lbi )
    :   CEnhancedStateContainer< CSXWLatchState, CSyncBasicInfo, CSXWLatchInfo, CLockBasicInfo >( (CSyncBasicInfo&) lbi, lbi )
{
    //  further init of CSyncBasicInfo

    State().SetTypeName( "CSXWLatch" );
    State().SetInstance( (CSyncObject*)this );
}

//  dtor

CSXWLatch::~CSXWLatch()
{
#ifdef SYNC_ANALYZE_PERFORMANCE
#ifdef SYNC_DUMP_PERF_DATA

    //  dump performance data

    for ( INT iGroup = 0; iGroup < 3; iGroup++ )
    {
        OSSyncStatsDump(    State().SzTypeName(),
                            State().SzInstanceName(),
                            State().Instance(),
                            iGroup,
                            State().CWaitTotal( iGroup ),
                            State().CsecWaitElapsed( iGroup ),
                            State().CAcquireTotal( iGroup ),
                            State().CContendTotal( iGroup ),
                            State().CHoldTotal( iGroup ),
                            State().CsecHoldElapsed( iGroup ) );
    }

#endif  //  SYNC_DUMP_PERF_DATA
#endif  //  SYNC_ANALYZE_PERFORMANCE
}


}; // namespace OSSYNC


//////////////////////////////////////////////////
//  Everything below this line is OS dependent


//  We need some lowish level NT-level primitive APIs/structs, so we need to include
//  either nt.h,ntrtl.h,nturtl.h or winnt.h
//
// Windows headers are such a mess ... we can't include nt*.h after windows.h, this
// causes errors, but we can't include winnt.h before windows.h as this also causes
// errors.


#include <windows.h>

#ifndef ESENT
//
//  For non-NT builds, this gets NT-level primities (but no TEB)
//
#include <winnt.h>
#endif

#include <dbgeng.h>

// Until Exchange updates their dbgeng.h file:
#ifndef DEBUG_OUTCTL_AMBIENT_DML
#define DEBUG_OUTCTL_AMBIENT_DML       0xfffffffe
#endif

#ifndef DEBUG_OUTCTL_AMBIENT_TEXT
#define DEBUG_OUTCTL_AMBIENT_TEXT      0xffffffff
#endif

#include <math.h>
#include <process.h>
#include <stdio.h>
#include <stdlib.h>
#include <stddef.h>
#include <string.h>

namespace OSSYNC {


//  Global Synchronization Constants

//    wait time used for testing the state of the kernel object

const INT cmsecTest = 0;

//    wait time used for infinite wait on a kernel object

const INT cmsecInfinite = INFINITE;

//    maximum wait time on a kernel object before a deadlock is suspected

const INT cmsecDeadlock = 600000; // 10 min

//    wait time used for infinite wait on a kernel object without deadlock

const INT cmsecInfiniteNoDeadlock = INFINITE - 1;

//    cache line size
//
//      the following chart describes cache-line configurations for each supported
//      architecture.
//
//      cache line size         = read size (prefetch)
//      cache line sector size  = write size (flush)
//
//
//      Pocessor    Cache Line Size     Cache Line Sector Size
//
//      Pentium         16B                 16B
//      PPro            32B                 32B
//      PII             32B                 32B
//      PIII            32B                 32B
//      AXP             64B                 64B
//      Willamette      128B                64B
//      Merced          128B?               128B?
//
//      NOTE:   when changing this, you must fix all structures/classes whose definitions
//              are based on its present value
//              (e.g. the object has space rsvd as filler for the rest of the cache line)

const INT cbCacheLine = 32;


//  Thread Wait Notifications

static void OSSYNCAPI OSSyncThreadWaitBegin()
{
}

static PfnThreadWait g_pfnThreadWaitBegin = OSSyncThreadWaitBegin;

void OSSYNCAPI OSSyncOnThreadWaitBegin( const PfnThreadWait pfn )
{
    g_pfnThreadWaitBegin = pfn ? pfn : OSSyncThreadWaitBegin;
}

void OnThreadWaitBegin()
{
    g_pfnThreadWaitBegin();
}

static void OSSYNCAPI OSSyncThreadWaitEnd()
{
}

static PfnThreadWait g_pfnThreadWaitEnd = OSSyncThreadWaitEnd;

void OSSYNCAPI OSSyncOnThreadWaitEnd( const PfnThreadWait pfn )
{
    g_pfnThreadWaitEnd = pfn ? pfn : OSSyncThreadWaitEnd;
}

void OnThreadWaitEnd()
{
    g_pfnThreadWaitEnd();
}


//  Page Memory Allocation

//  reserves and commits a range of virtual addresses of the specifed size,
//  returning NULL if there is insufficient address space or backing store to
//  satisfy the request.  Note that the page reserve granularity applies to
//  this range

void* PvPageAlloc( const size_t cbSize, void* const pv )
{
    //  allocate address space and backing store of the specified size

    void* const pvRet = VirtualAlloc( pv, cbSize, MEM_COMMIT, PAGE_READWRITE );
    if ( !pvRet )
    {
        return pvRet;
    }
    OSSYNCAssert( !pv || pvRet == pv );

    return pvRet;
}

//  reserve a range of virtual addresses of the specified size, returning NULL
//  if there is insufficient address space to satisfy the request.  Note that
//  the page reserve granularity applies to this range

void* PvPageReserve( const size_t cbSize, void* const pv )
{
    //  allocate address space of the specified size

    void* const pvRet = VirtualAlloc( pv, cbSize, MEM_RESERVE, PAGE_READWRITE );
    if ( !pvRet )
    {
        return pvRet;
    }
    OSSYNCAssert( !pv || pvRet == pv );

    return pvRet;
}

//  free the reserved range of virtual addresses starting at the specified
//  address, freeing any backing store committed to this range

void PageFree( void* const pv )
{
    if ( pv )
    {
        //  free backing store and address space for the specified range

        BOOL fMemFreed = VirtualFree( pv, 0, MEM_RELEASE );
        OSSYNCAssert( fMemFreed );
    }
}

//  commit the specified range of virtual addresses, returning fFalse if there
//  is insufficient backing store to satisfy the request.  Note that the page
//  commit granularity applies to this range

BOOL FPageCommit( void* const pv, const size_t cb )
{
    //  verify input

    if ( !pv )
    {
        return fFalse;
    }

    //  commit the memory

    const BOOL fAllocOK = VirtualAlloc( pv, cb, MEM_COMMIT, PAGE_READWRITE ) != NULL;

    return fAllocOK;
}

//  decommit the specified range of virtual addresses, freeing any backing
//  store committed to this range.  Note that the page commit granularity
//  applies to this range

void PageDecommit( void* const pv, const size_t cb )
{
    //  verify input

    if ( !pv )
    {
        return;
    }

    //  free backing store for the specified range

#pragma prefast(suppress:6250, "We specifically are only decommitting, not releasing." )
    const BOOL fFreeOK = VirtualFree( pv, cb, MEM_DECOMMIT );
    OSSYNCAssert( fFreeOK );
}


//  Context Local Storage

//  Internal CLS structure

struct _CLS
{
    DWORD               dwContextId;    //  context ID
    HANDLE              hContext;       //  context handle

    _CLS*               pclsNext;       //  next CLS in global list
    _CLS**              ppclsNext;      //  pointer to the pointer to this CLS

    CLS                 cls;            //  external CLS structure
};

//  Global CLS List

CRITICAL_SECTION g_csClsSyncGlobal;
BOOL g_fcsClsSyncGlobalInit;
_CLS* g_pclsSyncGlobal;
_CLS* g_pclsSyncCleanGlobal;
DWORD g_cclsSyncGlobal;

//  Allocated CLS Entries

//NOTE: Cannot initialise this variable because the code that allocates
//      TLS and uses this variable to store the index executes before
//      CRTInit, which would subsequently re-initialise the variable
//      with the value specified here
//DWORD g_dwClsSyncIndex      = dwClsInvalid;
//DWORD g_dwClsProcIndex      = dwClsInvalid;
DWORD       g_dwClsSyncIndex;
DWORD       g_dwClsProcIndex;

const DWORD dwClsInvalid            = 0xFFFFFFFF;       //  this is the value returned by TlsAlloc() on error

const LONG  lOSSyncUnlocked         = 0x7fffffff;
const LONG  lOSSyncLocked           = 0x80000000;
const LONG  lOSSyncLockedForInit    = 0x80000001;
const LONG  lOSSyncLockedForTerm    = 0x80000000;

static BOOL FOSSyncIInit();
static void OSSyncITerm();
static void OSSyncIClsFree( _CLS* pcls );

//  registers the given CLS structure as the CLS for this context

BOOL FOSSyncIClsRegister( _CLS* pcls )
{
    BOOL    fAllocatedCls   = fFalse;

    //  we are the first to register CLS

    EnterCriticalSection( &g_csClsSyncGlobal );

    if ( NULL == g_pclsSyncGlobal )
    {
        //  allocate our CLS entries

        g_dwClsSyncIndex = TlsAlloc();
        if ( dwClsInvalid == g_dwClsSyncIndex )
        {
            LeaveCriticalSection( &g_csClsSyncGlobal );
            return fFalse;
        }

        g_dwClsProcIndex = TlsAlloc();
        if ( dwClsInvalid == g_dwClsProcIndex )
        {
            const BOOL  fTLSFreed   = TlsFree( g_dwClsSyncIndex );
#if !defined(_AMD64_)
            OSSYNCAssert( fTLSFreed );      //  leak the TLS entries if we fail
#else // !_AMD64_
            Unused( fTLSFreed );
#endif // _AMD64_
            g_dwClsSyncIndex = dwClsInvalid;

            LeaveCriticalSection( &g_csClsSyncGlobal );
            return fFalse;
        }

        fAllocatedCls = fTrue;
    }

    OSSYNCAssert( dwClsInvalid != g_dwClsSyncIndex );
    OSSYNCAssert( dwClsInvalid != g_dwClsProcIndex );

    //  save the pointer to the given CLS

    const BOOL  fTLSPointerSet  = TlsSetValue( g_dwClsSyncIndex, pcls );
    if ( !fTLSPointerSet )
    {
        if ( fAllocatedCls )
        {
            OSSYNCAssert( NULL == g_pclsSyncGlobal );

            const BOOL  fTLSFreed1  = TlsFree( g_dwClsSyncIndex );
            const BOOL  fTLSFreed2  = TlsFree( g_dwClsProcIndex );

#if !defined(_AMD64_)
            OSSYNCAssert( fTLSFreed1 );     //  leak the TLS entries if we fail
            OSSYNCAssert( fTLSFreed2 );
#else // !_AMD64_
            Unused( fTLSFreed1 );
            Unused( fTLSFreed2 );
#endif // _AMD64_

            g_dwClsSyncIndex = dwClsInvalid;
            g_dwClsProcIndex = dwClsInvalid;
        }

        LeaveCriticalSection( &g_csClsSyncGlobal );
        return fFalse;
    }

    //  add this CLS into the global list

    pcls->pclsNext = g_pclsSyncGlobal;
    if ( pcls->pclsNext )
    {
        pcls->pclsNext->ppclsNext = &pcls->pclsNext;
    }
    pcls->ppclsNext = &g_pclsSyncGlobal;
    g_pclsSyncGlobal = pcls;
    g_cclsSyncGlobal++;
    OSSYNCEnforceSz(    g_cclsSyncGlobal <= 32768,
                "Too many threads are attached to the Synchronization Library!" );

    //  try to cleanup two entries in the global CLS list

    for ( INT i = 0; i < 2; i++ )
    {
        //  we have a CLS to clean

        _CLS* pclsClean = g_pclsSyncCleanGlobal ? g_pclsSyncCleanGlobal : g_pclsSyncGlobal;

        if ( pclsClean )
        {
            //  set the next CLS to clean

            g_pclsSyncCleanGlobal = pclsClean->pclsNext;

            //  we can cleanup this CLS if the thread has exited

            DWORD dwExitCode;
            if (    pclsClean->hContext &&
                    GetExitCodeThread( pclsClean->hContext, &dwExitCode ) &&
                    dwExitCode != STILL_ACTIVE )
            {
                //  detach this CLS

                OSSyncIClsFree( pclsClean );
            }
        }
    }

    LeaveCriticalSection( &g_csClsSyncGlobal );
    return fTrue;
}

//  unregisters the given CLS structure as the CLS for this context

void OSSyncIClsUnregister( _CLS* pcls )
{
    //  there should be CLSs registered

    EnterCriticalSection( &g_csClsSyncGlobal );
    OSSYNCAssert( g_pclsSyncGlobal != NULL );

    //  make sure that the clean pointer is not pointing at this CLS

    if ( g_pclsSyncCleanGlobal == pcls )
    {
        g_pclsSyncCleanGlobal = pcls->pclsNext;
    }

    //  remove our CLS from the global CLS list

    if( pcls->pclsNext )
    {
        pcls->pclsNext->ppclsNext = pcls->ppclsNext;
    }
    *( pcls->ppclsNext ) = pcls->pclsNext;
    g_cclsSyncGlobal--;

    //  we are the last to unregister our CLS

    if ( g_pclsSyncGlobal == NULL )
    {
        //  deallocate CLS entries

        OSSYNCAssert( dwClsInvalid != g_dwClsSyncIndex );
        OSSYNCAssert( dwClsInvalid != g_dwClsProcIndex );

        const BOOL  fTLSFreed1  = TlsFree( g_dwClsSyncIndex );
        const BOOL  fTLSFreed2  = TlsFree( g_dwClsProcIndex );

#if !defined(_AMD64_)
        OSSYNCAssert( fTLSFreed1 );     //  leak the TLS entries if we fail
        OSSYNCAssert( fTLSFreed2 );
#else // !_AMD64_
        Unused( fTLSFreed1 );
        Unused( fTLSFreed2 );
#endif // _AMD64_

        g_dwClsSyncIndex = dwClsInvalid;
        g_dwClsProcIndex = dwClsInvalid;
    }

    LeaveCriticalSection( &g_csClsSyncGlobal );
}

//  attaches to the current context, returning fFalse on failure

static BOOL OSSYNCAPI FOSSyncIClsAlloc()
{
    //  we don't yet have any CLS

    _CLS* pcls = ( NULL != g_pclsSyncGlobal ?
                        reinterpret_cast<_CLS *>( TlsGetValue( g_dwClsSyncIndex ) ) :
                        NULL );
    if ( NULL == pcls )
    {
        //  allocate memory for this context's CLS

        pcls = (_CLS*) LocalAlloc( LMEM_ZEROINIT, sizeof( _CLS ) );

        if ( !( pcls ) )
        {
            return fFalse;
        }

        //  initialize internal CLS fields

        pcls->dwContextId   = GetCurrentThreadId();
        if ( DuplicateHandle(   GetCurrentProcess(),
                                GetCurrentThread(),
                                GetCurrentProcess(),
                                &pcls->hContext,
                                THREAD_QUERY_INFORMATION,
                                FALSE,
                                0 ) )
        {
            SetHandleInformation( pcls->hContext, HANDLE_FLAG_PROTECT_FROM_CLOSE, HANDLE_FLAG_PROTECT_FROM_CLOSE );
        }

        //  register our CLS

        if ( !FOSSyncIClsRegister( pcls ) )
        {
            if ( pcls->hContext )
            {
                SetHandleInformation( pcls->hContext, HANDLE_FLAG_PROTECT_FROM_CLOSE, 0 );
                CloseHandle( pcls->hContext );
            }
            LocalFree( (void*) pcls );
            return fFalse;
        }

        //  set our initial processor number to be defer init

        OSSyncSetCurrentProcessor( -1 );
    }

    return fTrue;
}

//  detaches from the specified context

static void OSSyncIClsFree( _CLS* pcls )
{
#ifdef SYNC_DEADLOCK_DETECTION
    //  UNDONE: detect if we're trying to detach
    //  when this context is holding locks
#endif

    //  unregister our CLS

    OSSyncIClsUnregister( pcls );

    //  close our context handle

    if ( pcls->hContext )
    {
        SetHandleInformation( pcls->hContext, HANDLE_FLAG_PROTECT_FROM_CLOSE, 0 );
        const BOOL  fCloseOK    = CloseHandle( pcls->hContext );
        OSSYNCAssert( fCloseOK );
    }

    //  free our CLS

    const BOOL  fFreedCLSOK = !LocalFree( pcls );
    OSSYNCAssert( fFreedCLSOK );
}


//  returns the pointer to the current context's local storage.  if the context
//  does not yet have CLS, allocate it.

CLS* const OSSYNCAPI Pcls()
{
    _CLS* pcls = ( NULL != g_pclsSyncGlobal ?
                        reinterpret_cast<_CLS *>( TlsGetValue( g_dwClsSyncIndex ) ) :
                        NULL );
    if ( NULL == pcls )
    {
        while ( !FOSSyncIClsAlloc() )
        {
            Sleep( 2 );
        }

        OSSYNCAssert( dwClsInvalid != g_dwClsSyncIndex );
        pcls = reinterpret_cast<_CLS *>( TlsGetValue( g_dwClsSyncIndex ) );
    }

    OSSYNCAssert( NULL != pcls );
    return &( pcls->cls );
}


//  Processor Information

//  returns the maximum number of processors this process can utilize

DWORD g_cProcessorMax;

INT OSSYNCAPI OSSyncGetProcessorCountMax()
{
    //  this returns the number of processors that the system had at the time
    //  that the sync library is initialized.  if the system adds more processors
    //  later then we will alias those onto existing processor "slots" to hide
    //  that from the higher levels of the code.  we will use these additional
    //  processors "inefficiently" until we next refresh this count
    //
    
    return g_cProcessorMax;
}

//  returns the current number of processors this process can utilize

DWORD g_cProcessor;

INT OSSYNCAPI OSSyncGetProcessorCount()
{
    //  no one uses this correctly right now so set to # system processors
    return OSSyncGetProcessorCountMax();
}

//  returns the processor number that the current context _MAY_ be executing on
//
//  NOTE:  the current context may change processors at any time

//  SKU specific get current processor implmentation
INT IprocOSSyncIGetCurrentProcessor();

INT OSSYNCAPI OSSyncGetCurrentProcessor()
{
    INT iProc = 0;

    //  get the current processor number via the favored method
    
    iProc = IprocOSSyncIGetCurrentProcessor();

    //  one of those previous methods should have worked to give us a preferred CPU, but 
    //  we used to have a fallback using SetThreadIdealProcessor() / *AffinityMask APIs
    //  to set a TLS variable.  This fallback was removed in Windows DS Depot, sdv 378819.

    OSSYNCAssert( iProc != -1 );

    //  we don't know what number to return yet

    if ( iProc == -1 )
    {
        iProc = 0;          // fall back to single threaded
    }

    //  ensure that the processor number we will return is within the valid
    //  range indicated by OSSyncGetProcessorCountMax().  this handles the
    //  case where a processor is added to the system after the sync library is
    //  initialized.  if the system adds more processors later then we will alias
    //  those onto existing processor "slots" to hide that from the higher levels
    //  of the code.  we will use these additional processors "inefficiently"
    //  until we next refresh this count
    //

    if ( iProc >= OSSyncGetProcessorCountMax() )
    {
        iProc = iProc % OSSyncGetProcessorCountMax();
    }

    return iProc;
}

//  sets the processor number returned by OSSyncGetCurrentProcessor()

void OSSYNCAPI OSSyncSetCurrentProcessor( const INT iProc )
{
    OSSYNCAssert( dwClsInvalid != g_dwClsProcIndex );
    TlsSetValue( g_dwClsProcIndex, (void*) INT_PTR( iProc == -1 ? -1 : iProc % OSSyncGetProcessorCount() ) );
}


//  Processor Local Storage

void* g_rgPLS[ MAXIMUM_PROCESSORS ];

//  configures the size of processor local storage

BOOL OSSYNCAPI FOSSyncConfigureProcessorLocalStorage( const size_t cbPLS )
{
    //  PLS is aligned on very large boundaries to make super sure it's isolated

    const size_t    cbAlign     = 256;
    const size_t    cbPLSAlign  = ( ( cbPLS + cbAlign - 1 ) / cbAlign ) * cbAlign;

    //  if PLS already exists then release it

    if ( g_rgPLS[ 0 ] )
    {
        VirtualFree( g_rgPLS[ 0 ], 0, MEM_RELEASE );
        memset( g_rgPLS, 0, sizeof( g_rgPLS ) );
    }

    //  allocate room for the new PLS, if requested

    if ( cbPLS )
    {
        g_rgPLS[ 0 ] = VirtualAlloc( NULL, g_cProcessorMax * cbPLSAlign, MEM_COMMIT, PAGE_READWRITE );
        
        if ( g_rgPLS[ 0 ] )
        {
            for ( size_t iPLS = 1; iPLS < g_cProcessorMax; iPLS++ )
            {
                g_rgPLS[ iPLS ] = (BYTE*)g_rgPLS[ 0 ] + cbPLSAlign * iPLS;
            }
        }
    }

    return cbPLS == 0 || g_rgPLS[ 0 ] != NULL;
}

//  retrieves a pointer to the current context's processor local storage

void* OSSYNCAPI OSSyncGetProcessorLocalStorage()
{
    return g_rgPLS[ OSSyncGetCurrentProcessor() ];
}

//  retrieves a pointer to a given processor's local storage

void* OSSYNCAPI OSSyncGetProcessorLocalStorage( const size_t iProc )
{
    return iProc < g_cProcessorMax ? g_rgPLS[ iProc ] : NULL;
}

#ifdef SYNC_ANALYZE_PERFORMANCE // only OSSYNC should depend upon this function, isolate to catch

//  High Resolution Timer

#if defined( _M_IX86 ) && defined( SYNC_USE_X86_ASM )

//    QWORDX - used for 32 bit access to a 64 bit integer
//    For intel pentium only

union QWORDX {
        QWORD   qw;
        struct
        {
            DWORD l;
            DWORD h;
        };
    };
#endif

//    High Resolution Timer Type

enum HRTType
{
    hrttUninit,
    hrttNone,
    hrttWin32,
#if defined( _M_IX86 ) && defined( SYNC_USE_X86_ASM )
    hrttPentium,
#endif  //  _M_IX86 && SYNC_USE_X86_ASM
} g_hrttSync;

//    HRT Frequency

QWORD qwSyncHRTFreq;

#if defined( _M_IX86 ) && defined( SYNC_USE_X86_ASM )

//    Pentium Time Stamp Counter Fetch

#define rdtsc __asm _emit 0x0f __asm _emit 0x31

#endif  //  _MM_IX86 && SYNC_USE_X86_ASM

//  returns fTrue if we are allowed to use RDTSC

BOOL IsRDTSCAvailable()
{
    static BOOL                     fRDTSCAvailable                 = fFalse;

    if ( fRDTSCAvailable )
    {
        return fRDTSCAvailable;
    }

    typedef WINBASEAPI BOOL WINAPI PFNIsProcessorFeaturePresent( IN DWORD ProcessorFeature );

    HMODULE                         hmodProcessThreads                  = NULL;
    PFNIsProcessorFeaturePresent*   pfnIsProcessorFeaturePresent    = NULL;

    hmodProcessThreads = LoadLibraryExW( L"api-ms-win-core-processthreads-l1-1-1.dll", NULL, LOAD_LIBRARY_SEARCH_SYSTEM32 );

    if ( hmodProcessThreads == NULL )
    {
        hmodProcessThreads = LoadLibraryExW( L"kernel32.dll", NULL, LOAD_LIBRARY_SEARCH_SYSTEM32 );

        if ( hmodProcessThreads == NULL )
        {
            goto NoIsProcessorFeaturePresent;
        }
    }

    pfnIsProcessorFeaturePresent = (PFNIsProcessorFeaturePresent*)GetProcAddress( hmodProcessThreads, "IsProcessorFeaturePresent" );

    if ( !( pfnIsProcessorFeaturePresent ) )
    {
        goto NoIsProcessorFeaturePresent;
    }

    fRDTSCAvailable = pfnIsProcessorFeaturePresent( PF_RDTSC_INSTRUCTION_AVAILABLE );

NoIsProcessorFeaturePresent:

    if ( hmodProcessThreads )
    {
        FreeLibrary( hmodProcessThreads );
    }

    return fRDTSCAvailable;
}

//  initializes the HRT subsystem

static void OSSyncHRTIInit()
{
    //  Win32 high resolution counter is available

    if ( QueryPerformanceFrequency( (LARGE_INTEGER *) &qwSyncHRTFreq ) )
    {
        g_hrttSync = hrttWin32;
    }

    //  Win32 high resolution counter is not available

    else

    {
        //  fall back on GetTickCount() (ms since Windows has started)

        qwSyncHRTFreq = 1000;
        g_hrttSync = hrttNone;
    }

#if defined( _M_IX86 ) && defined( SYNC_USE_X86_ASM )

    //  can we use the TSC?

    if ( IsRDTSCAvailable() )
    {
        //  use pentium TSC register, but first find clock frequency experimentally

        QWORDX qwxTime1a;
        QWORDX qwxTime1b;
        QWORDX qwxTime2a;
        QWORDX qwxTime2b;
        if ( g_hrttSync == hrttWin32 )
        {
            __asm xchg      eax, edx  //  HACK:  cl 11.00.7022 needs this
            __asm rdtsc
            __asm mov       qwxTime1a.l,eax //lint !e530
            __asm mov       qwxTime1a.h,edx //lint !e530
            QueryPerformanceCounter( (LARGE_INTEGER*) &qwxTime1b.qw );
            Sleep( 50 );
            __asm xchg      eax, edx  //  HACK:  cl 11.00.7022 needs this
            __asm rdtsc
            __asm mov       qwxTime2a.l,eax //lint !e530
            __asm mov       qwxTime2a.h,edx //lint !e530
            QueryPerformanceCounter( (LARGE_INTEGER*) &qwxTime2b.qw );
            qwSyncHRTFreq = ( qwSyncHRTFreq * ( qwxTime2a.qw - qwxTime1a.qw ) ) /
                        ( qwxTime2b.qw - qwxTime1b.qw );
            qwSyncHRTFreq = ( ( qwSyncHRTFreq + 50000 ) / 100000 ) * 100000;
        }
        else
        {
            __asm xchg      eax, edx  //  HACK:  cl 11.00.7022 needs this
            __asm rdtsc
            __asm mov       qwxTime1a.l,eax
            __asm mov       qwxTime1a.h,edx
            qwxTime1b.l = GetTickCount();
            qwxTime1b.h = 0;
            Sleep( 2000 );
            __asm xchg      eax, edx  //  HACK:  cl 11.00.7022 needs this
            __asm rdtsc
            __asm mov       qwxTime2a.l,eax
            __asm mov       qwxTime2a.h,edx
            qwxTime2b.l = GetTickCount();
            qwxTime2b.h = 0;
            qwSyncHRTFreq = ( qwSyncHRTFreq * ( qwxTime2a.qw - qwxTime1a.qw ) ) /
                        ( qwxTime2b.qw - qwxTime1b.qw );
            qwSyncHRTFreq = ( ( qwSyncHRTFreq + 500000 ) / 1000000 ) * 1000000;
        }

        g_hrttSync = hrttPentium;
    }

#endif  //  _M_IX86 && SYNC_USE_X86_ASM

}

//  returns the current HRT frequency

static QWORD OSSYNCAPI QwOSSyncIHRTFreq()
{
    if ( g_hrttSync == hrttUninit )
    {
        OSSyncHRTIInit();
    }

    return qwSyncHRTFreq;
}

//  returns the current HRT count

static QWORD OSSYNCAPI QwOSSyncIHRTCount()
{
    QWORD qw    = 0;

    if ( g_hrttSync == hrttUninit )
    {
        OSSyncHRTIInit();
    }

    switch ( g_hrttSync )
    {
        case hrttNone:
            qw = DwOSSyncITickTime();
            break;

        case hrttWin32:
            QueryPerformanceCounter( (LARGE_INTEGER*) &qw );
            break;

#if defined( _M_IX86 ) && defined( SYNC_USE_X86_ASM )

        case hrttPentium:
        {
            QWORDX qwx;
            __asm xchg      eax, edx  //  HACK:  cl 11.00.7022 needs this
            __asm rdtsc
            __asm mov       qwx.l,eax
            __asm mov       qwx.h,edx

            qw = qwx.qw;
        }
            break;

#endif  //  _M_IX86 && SYNC_USE_X86_ASM

        default:
            OSSYNCAssert( fFalse );
            qw = 0;
    }

    return qw;
}

#endif  // SYNC_ANALYZE_PERFORMANCE


//  Timer

//  returns the current tick count where one tick is one millisecond

DWORD OSSYNCAPI DwOSSyncITickTime()
{
#pragma prefast(suppress:28159, "ESE has fixed all known 49-day-rollover problems, and GetTickCount64() is slower.")
    return GetTickCount();
}


#ifdef SYNC_ENHANCED_STATE

//  Enhanced Synchronization Object State Container

struct MemoryBlock
{
    MemoryBlock*    pmbNext;
    MemoryBlock*    pmbPrev;
    SIZE_T          ibFreeMic;
    SIZE_T          ibFreeMicPrev;
};

struct MemoryToken
{
    LONG_PTR        ibFreeMicPrev;
};

SIZE_T              g_cbMemoryBlock;
MemoryBlock*        g_pmbRoot;
MemoryBlock         g_mbSentry;
MemoryBlock*        g_pmbRootFree;
MemoryBlock         g_mbSentryFree;
CRITICAL_SECTION    g_csESMemory;
BOOL                g_fcsESMemoryInit;

#if defined(_WIN64)
const LONG_PTR maskDeletedToken = (LONG_PTR)0x8000000000000000; //  most significant bit
#else
const LONG_PTR maskDeletedToken = (LONG_PTR)0x80000000; //  most significant bit
#endif

void* OSSYNCAPI ESMemoryNew( size_t cb )
{
    if ( !FOSSyncInitForES() )
    {
        return NULL;
    }

    size_t ib = sizeof( MemoryToken );
    ib += sizeof( size_t ) - 1;
    ib -= ib % sizeof( size_t );

    cb += sizeof( size_t ) - 1;
    cb -= cb % sizeof( size_t );
    cb += ib;

    OSSYNCAssert( ( cb + sizeof( MemoryBlock ) ) <= g_cbMemoryBlock );

    EnterCriticalSection( &g_csESMemory );

    MemoryBlock* pmb = g_pmbRoot;

    //  Is there still some space left in this block?

    if ( ( pmb->ibFreeMic + cb ) > g_cbMemoryBlock )
    {
        if ( g_pmbRootFree != &g_mbSentryFree )
        {
            //  No space left, but there are blocks in the freed list.

            pmb = g_pmbRootFree;

            OSSYNCAssert( pmb->ibFreeMicPrev == 0 );
            OSSYNCAssert( pmb->ibFreeMic == sizeof( MemoryBlock ) );
    
            pmb->pmbNext->pmbPrev = NULL;
            g_pmbRootFree = pmb->pmbNext;
        }
        else
        {
            //  We'll have to allocate a new block.
            
            pmb = (MemoryBlock*) VirtualAlloc( NULL, g_cbMemoryBlock, MEM_RESERVE | MEM_COMMIT, PAGE_READWRITE );
            if ( pmb == NULL )
            {
                LeaveCriticalSection( &g_csESMemory );
                OSSyncTermForES();
                return NULL;
            }
        }

        pmb->pmbNext        = g_pmbRoot;
        pmb->pmbPrev        = NULL;
        pmb->ibFreeMic      = sizeof( MemoryBlock );
        pmb->ibFreeMicPrev  = 0;

        g_pmbRoot->pmbPrev      = pmb;
        g_pmbRoot               = pmb;
    }

    BYTE* pb = (BYTE*)pmb + pmb->ibFreeMic;

    MemoryToken mt = { 0 };
    mt.ibFreeMicPrev = pmb->ibFreeMicPrev;
    pmb->ibFreeMicPrev = pmb->ibFreeMic;
    pmb->ibFreeMic += cb;

    LeaveCriticalSection( &g_csESMemory );

    memset( pb, 0, cb );
    *((MemoryToken*)pb) = mt;

    return (void*)( pb + ib );
}

void OSSYNCAPI ESMemoryDelete( void* pv )
{
    if ( pv != NULL )
    {
        BYTE* pb = (BYTE*)pv - sizeof( MemoryToken );

        OSSYNCAssert( pb != NULL );

        MemoryBlock* const pmb = (MemoryBlock*)( UINT_PTR( pb ) - UINT_PTR( pb ) % g_cbMemoryBlock );
        OSSYNCAssert( pmb != &g_mbSentry );

        EnterCriticalSection( &g_csESMemory );

        //  Tag the token as deallocated by setting its most significant bit.

        OSSYNCAssert( ( ((MemoryToken*)pb)->ibFreeMicPrev & maskDeletedToken ) == 0 );
        ((MemoryToken*)pb)->ibFreeMicPrev |= maskDeletedToken;

        //  Free space in this block as long as we can find free blocks, starting at the last one.

        for ( MemoryToken* pmt = (MemoryToken*)( (BYTE*)pmb + pmb->ibFreeMicPrev );
                ( pmb->ibFreeMicPrev > 0 ) && ( ( pmt->ibFreeMicPrev & maskDeletedToken ) != 0 );
                pmt = (MemoryToken*)( (BYTE*)pmb + pmt->ibFreeMicPrev ) )
        {
            //  Memory token must be within a valid range in the block.

            OSSYNCAssert( (BYTE*)pmt >= ( (BYTE*)pmb + sizeof( MemoryBlock ) ) );
            OSSYNCAssert( (BYTE*)pmt < ( (BYTE*)pmb + g_cbMemoryBlock ) );

            //  Update offsets.

            pmt->ibFreeMicPrev &= ~maskDeletedToken;
            pmb->ibFreeMic = pmb->ibFreeMicPrev;
            pmb->ibFreeMicPrev = pmt->ibFreeMicPrev;
        }
        OSSYNCAssert( pmb->ibFreeMicPrev < pmb->ibFreeMic );

        //  We can free the entire block if we've freed all the tokens.

        if ( pmb->ibFreeMicPrev == 0 )
        {
            OSSYNCAssert( pmb->ibFreeMic == sizeof( MemoryBlock ) );
            if ( pmb->pmbNext != NULL )
            {
                pmb->pmbNext->pmbPrev = pmb->pmbPrev;
            }

            if ( pmb->pmbPrev != NULL )
            {
                pmb->pmbPrev->pmbNext = pmb->pmbNext;
            }
            else
            {
                g_pmbRoot = pmb->pmbNext;
            }
            
            pmb->pmbNext        = g_pmbRootFree;
            pmb->pmbPrev        = NULL;
            pmb->ibFreeMic      = sizeof( MemoryBlock );
            pmb->ibFreeMicPrev  = 0;

            g_pmbRootFree->pmbPrev  = pmb;
            g_pmbRootFree           = pmb;
        }

        LeaveCriticalSection( &g_csESMemory );

        OSSyncTermForES();
    }
}

#endif  //  SYNC_ENHANCED_STATE


//  Synchronization Object Basic Information

#ifdef SYNC_ENHANCED_STATE

//  ctor

CSyncBasicInfo::CSyncBasicInfo( const char* szInstanceName )
{
    m_szInstanceName    = szInstanceName;
    m_szTypeName        = NULL;
    m_psyncobj          = NULL;
}

//  dtor

CSyncBasicInfo::~CSyncBasicInfo()
{
}

#endif  //  SYNC_ENHANCED_STATE


//  Synchronization Object Performance:  Wait Times

//  ctor

CSyncPerfWait::CSyncPerfWait()
{
#ifdef SYNC_ANALYZE_PERFORMANCE

    m_cWait = 0;
    m_qwHRTWaitElapsed = 0;

#endif  //  SYNC_ANALYZE_PERFORMANCE
}

//  dtor

CSyncPerfWait::~CSyncPerfWait()
{
}


//  Null Synchronization Object State Initializer

const CSyncStateInitNull syncstateNull;


//  Kernel Semaphore

//  ctor

CKernelSemaphore::CKernelSemaphore( const CSyncBasicInfo& sbi )
    :   CEnhancedStateContainer< CKernelSemaphoreState, CSyncStateInitNull, CKernelSemaphoreInfo, CSyncBasicInfo >( syncstateNull, sbi )
{
    //  further init of CSyncBasicInfo

    State().SetTypeName( "CKernelSemaphore" );
    State().SetInstance( (CSyncObject*)this );
}

//  dtor

CKernelSemaphore::~CKernelSemaphore()
{
    //  semaphore should not be initialized

    OSSYNCAssert( !FInitialized() );

#ifdef SYNC_ANALYZE_PERFORMANCE
#ifdef SYNC_DUMP_PERF_DATA

    //  dump performance data

    OSSyncStatsDump(    State().SzTypeName(),
                        State().SzInstanceName(),
                        State().Instance(),
                        (DWORD)-1,
                        State().CWaitTotal(),
                        State().CsecWaitElapsed(),
                        0,
                        0,
                        0,
                        0 );

#endif  //  SYNC_DUMP_PERF_DATA
#endif  //  SYNC_ANALYZE_PERFORMANCE
}

typedef
WINBASEAPI
_Ret_maybenull_
HANDLE
WINAPI
PFNCreateSemaphoreW(
    _In_opt_ LPSECURITY_ATTRIBUTES lpSemaphoreAttributes,
    _In_     LONG lInitialCount,
    _In_     LONG lMaximumCount,
    _In_opt_ LPCWSTR lpName
    );

typedef
WINBASEAPI
_Ret_maybenull_
HANDLE
WINAPI
PFNCreateSemaphoreExW(
    _In_opt_ LPSECURITY_ATTRIBUTES lpSemaphoreAttributes,
    _In_ LONG lInitialCount,
    _In_ LONG lMaximumCount,
    _In_opt_ LPCWSTR lpName,
    _Reserved_ DWORD dwFlags,
    _In_ DWORD dwDesiredAccess
    );


PFNCreateSemaphoreW *   g_pfnCreateSemaphoreW = NULL;
PFNCreateSemaphoreExW * g_pfnCreateSemaphoreExW = NULL;


BOOL FKernelSemaphoreICreateILoad()
{
    //  attempt to retrieve the DLL / library with the functionality we need
    //

    HMODULE hmodCS = LoadLibraryExW( L"api-ms-win-core-synch-l1-1-0.dll", NULL, LOAD_LIBRARY_SEARCH_SYSTEM32 );
    if ( hmodCS == NULL )
    {
        hmodCS = LoadLibraryExW( L"kernel32.dll", NULL, LOAD_LIBRARY_SEARCH_SYSTEM32 );
    }
    OSSYNCAssert( hmodCS );

    //  attempt to retrieve the function
    //

    g_pfnCreateSemaphoreW = (PFNCreateSemaphoreW*)GetProcAddress( hmodCS, "CreateSemaphoreW" );
    g_pfnCreateSemaphoreExW = (PFNCreateSemaphoreExW*)GetProcAddress( hmodCS, "CreateSemaphoreExW" );

    return ( g_pfnCreateSemaphoreW != NULL || g_pfnCreateSemaphoreExW != NULL );
}

HANDLE HKernelSemaphoreICreate( void )
{
    const LONG lMaxCount = 0x7FFFFFFFL;

    //  fast / post init path
    //

    OSSYNCAssert( g_pfnCreateSemaphoreW != NULL || g_pfnCreateSemaphoreExW != NULL );

    if ( g_pfnCreateSemaphoreW && FRandomlyFaultFalse() )
    {
        return g_pfnCreateSemaphoreW( 0, 0, lMaxCount, NULL );
    }
    if ( g_pfnCreateSemaphoreExW )
    {
        return g_pfnCreateSemaphoreExW( 0, 0, lMaxCount, NULL, 0, SEMAPHORE_ALL_ACCESS );
    }

    return NULL;
}

//  initialize the semaphore, returning 0 on failure

const BOOL CKernelSemaphore::FInit()
{
    //  semaphore should not be initialized

    OSSYNCAssert( !FInitialized() );

    //  allocate kernel semaphore object

    State().SetHandle( HKernelSemaphoreICreate() );

    if ( State().Handle() )
    {
        SetHandleInformation( State().Handle(), HANDLE_FLAG_PROTECT_FROM_CLOSE, HANDLE_FLAG_PROTECT_FROM_CLOSE );
    }

    //  semaphore should have no available counts, if allocated

    OSSYNCAssert( State().Handle() == 0 || FReset() );

    //  return result of init

    return State().Handle() != 0;
}

//  terminate the semaphore

void CKernelSemaphore::Term()
{
    //  semaphore should be initialized

    OSSYNCAssert( FInitialized() );

    //  semaphore should have no available counts

    OSSYNCAssert( FReset() || g_fSyncProcessAbort );

    //  deallocate kernel semaphore object

    SetHandleInformation( State().Handle(), HANDLE_FLAG_PROTECT_FROM_CLOSE, 0 );
    INT fSuccess = CloseHandle( State().Handle() );
    OSSYNCAssert( fSuccess );

    //  reset state

    State().SetHandle( 0 );
}

//  acquire one count of the semaphore, waiting only for the specified interval.
//  returns 0 if the wait timed out before a count could be acquired
//
//  for negative intervals not related to INF, deadlock detection logic is turned off

const BOOL CKernelSemaphore::FAcquire( const INT cmsecTimeout )
{
    //  semaphore should be initialized

    OSSYNCAssert( FInitialized() );

    //  wait for semaphore

    BOOL fSuccess;

    if ( cmsecTimeout != cmsecTest )
    {
        PERFOpt( AtomicIncrement( (LONG *)&g_cOSSYNCThreadBlock ) );
        State().StartWait();
    }

#ifdef SYNC_DEADLOCK_DETECTION
    if ( cmsecTimeout == cmsecInfinite || cmsecTimeout > cmsecDeadlock )
    {
        OnThreadWaitBegin();
        fSuccess = WaitForSingleObjectEx( State().Handle(), cmsecDeadlock, FALSE ) == WAIT_OBJECT_0;
        OnThreadWaitEnd();

        if ( !fSuccess )
        {
#ifdef DEBUG
            SYNCDeadLockTimeOutState sdltosStatePre = sdltosEnabled;
            OSSYNC_FOREVER  // spin until we get a non- check-in-progress state ...
            {
                C_ASSERT( sizeof(g_sdltosState) == sizeof(LONG) );
                sdltosStatePre = (SYNCDeadLockTimeOutState)AtomicCompareExchange( (LONG*)&g_sdltosState, sdltosEnabled, sdltosCheckInProgress );
                if ( sdltosStatePre != sdltosCheckInProgress )
                {
                    break;
                }
                Sleep( 16 );
            }
#else
            SYNCDeadLockTimeOutState sdltosStatePre = sdltosEnabled;
#endif

            OSSYNCAssertSzRTL( fSuccess /* superflous */ || sdltosStatePre == sdltosDisabled, "Potential Deadlock Detected (Timeout);  FYI ed [dll]!OSSYNC::g_sdltosState to 0 to disable." );

#ifdef DEBUG
            if ( sdltosStatePre != sdltosDisabled )
            {
                //  needs re-enabling (if SOMEONE/debugger didn't play with state)
                OSSYNCAssert( sdltosStatePre != sdltosCheckInProgress ); // that'd be wrong on convergence loop above.

                //  while it seems really simple this should alwyas be reset, this is designed to allow the user to kill
                //  timeout detection dynamically in the debugger by setting g_sdltosState = 0 (i.e. sdltosDisabled) via 
                //  debugger, thus g_sdltosState won't == sdltosCheckInProgress and we won't reset it to sdltosEnabled / 
                //  i.e. disabling deadlock detection for all subsequent hits.

                const SYNCDeadLockTimeOutState sdltosCheck = (SYNCDeadLockTimeOutState)AtomicCompareExchange( (LONG*)&g_sdltosState, sdltosCheckInProgress, sdltosEnabled );
                OSSYNCAssertSzRTL( sdltosCheck != sdltosDisabled, "Devs, the debugger used to set g_sdltosState to 0 and disables further timeout detection asserts!?  Just an FYI.  If you did not, then code is confused." );
            }
#endif

            const INT cmsecWait =   cmsecTimeout == cmsecInfinite ?
                                        cmsecInfinite :
                                        cmsecTimeout - cmsecDeadlock;

            OnThreadWaitBegin();
            fSuccess = WaitForSingleObjectEx( State().Handle(), cmsecWait, FALSE ) == WAIT_OBJECT_0;
            OnThreadWaitEnd();
        }
    }
    else
#endif  //  SYNC_DEADLOCK_DETECTION
    {
        const INT cmsecWait =   cmsecInfinite == cmsecTimeout || cmsecInfiniteNoDeadlock == cmsecTimeout ?
                            cmsecInfinite :
                            abs( cmsecTimeout );

        if ( cmsecTimeout != cmsecTest )
        {
            OnThreadWaitBegin();
        }
        fSuccess = WaitForSingleObjectEx( State().Handle(), cmsecWait, FALSE ) == WAIT_OBJECT_0;
        if ( cmsecTimeout != cmsecTest )
        {
            OnThreadWaitEnd();
        }
    }

    if ( cmsecTimeout != cmsecTest )
    {
        State().StopWait();
        PERFOpt( AtomicIncrement( (LONG *)&g_cOSSYNCThreadResume ) );
    }

    return fSuccess;
}

//  releases the given number of counts to the semaphore, waking the appropriate
//  number of waiters

void CKernelSemaphore::Release( const INT cToRelease )
{
    //  semaphore should be initialized

    OSSYNCAssert( FInitialized() );

    //  release semaphore

    const BOOL fSuccess = ReleaseSemaphore( HANDLE( State().Handle() ), cToRelease, 0 );
    OSSYNCAssert( fSuccess );
}


//  performance data dumping

const DWORD CSemaphore::_DwOSTimeout( const INT cmsecTimeout )
{
    if ( cmsecTimeout == cmsecInfinite || cmsecTimeout == cmsecInfiniteNoDeadlock )
    {
        return INFINITE;
    }
    else if ( cmsecTimeout >= 0 )
    {
        return cmsecTimeout;
    }
    else
    {
        return 0;
    }
}


const BOOL CSemaphore::_FAcquire( const DWORD dwTimeout )
{
    const DWORD dwStart = DwOSSyncITickTime();
    DWORD dwRemaining = dwTimeout;

    State().IncWait();
    OSSYNC_FOREVER
    {
        CSemaphoreState state = State();

        if ( state.CAvail() > 0 )
        {
            OSSYNCAssert( state.CWait() > 0 );

            // Atomically acquire the semaphore and decrement the waiting counter.
            const CSemaphoreState stateNew( state.CAvail() - 1, state.CWait() - 1 );
            if ( State().FChange( state, stateNew ) )
            {
                return fTrue;
            }
        }
        else if ( dwRemaining == 0 )
        {
            break;
        }
        else
        {
            const DWORD dwElapsed = DwOSSyncITickTime() - dwStart;
            if ( dwElapsed > dwTimeout )
            {
                break;
            }

            dwRemaining = dwTimeout - dwElapsed;

            if ( !_FWait( state.CAvail(), dwRemaining ) )
            {
                break;
            }
        }
    }
    State().DecWait();

    return fFalse;
}


void CSemaphore::ReleaseAllWaiters()
{
    OSSYNC_FOREVER
    {
        const CSemaphoreState state = State();

        if ( state.CAvail() > 0 && state.CWait() > 0 )
        {
            // The existing waiters are in transition.
            continue;
        }
        else
        {
            const CSemaphoreState stateNew( state.CWait(), state.CWait() );
            if ( State().FChange(state, stateNew ) )
            {
                volatile void *pv = State().PAvail();

                WakeByAddressAll( (void*)pv );

                return;
            }
        }
    }
}


void CSemaphore::_Release( const INT cToRelease )
{
    if ( cToRelease <= 0 )
    {
        return;
    }

    State().IncAvail( cToRelease );

    const INT cWait = State().CWait();
    if ( cWait == 0 )
    {
        // No one is waiting.
    }
    else if ( cWait <= cToRelease )
    {
        volatile void *pv = State().PAvail();
        // No more waiting threads than `cToRelease`, wake everyone.
        WakeByAddressAll( (void*)pv );
    }
    else
    {
        volatile void *pv = State().PAvail();
        // Wake at most `cToRelease` threads.  The benefit from not waking unnecessary
        // threads is expected to be greater than the loss on extra calls below.
        for ( INT i = 0; i < cToRelease; i++ )
        {
            WakeByAddressSingle( (void*)pv );
        }
    }
}


const BOOL CSemaphore::_FWait( const INT cAvail, const DWORD dwTimeout )
{
    PERFOpt( AtomicIncrement( (LONG*)&g_cOSSYNCThreadBlock ) );
    State().StartWait();

    BOOL fSuccess;

#ifdef SYNC_DEADLOCK_DETECTION
    if (dwTimeout > cmsecDeadlock )
    {
        fSuccess = _FOSWait( cAvail, cmsecDeadlock );
        if ( !fSuccess )
        {
#ifdef DEBUG
            SYNCDeadLockTimeOutState sdltosStatePre = sdltosEnabled;
            OSSYNC_FOREVER
            {
                C_ASSERT( sizeof(g_sdltosState) == sizeof(LONG) );
                sdltosStatePre = (SYNCDeadLockTimeOutState)AtomicCompareExchange( (LONG*)&g_sdltosState, sdltosEnabled, sdltosCheckInProgress );
                if ( sdltosStatePre != sdltosCheckInProgress )
                {
                    break;
                }
                Sleep( 16 );
            }
#else
            SYNCDeadLockTimeOutState sdltosStatePre = sdltosEnabled;
#endif

            OSSYNCAssertSzRTL( fSuccess  || sdltosStatePre == sdltosDisabled, "Potential Deadlock Detected (Timeout);  FYI ed [dll]!OSSYNC::g_sdltosState to 0 to disable." );

#ifdef DEBUG
            if ( sdltosStatePre != sdltosDisabled )
            {
                OSSYNCAssert( sdltosStatePre != sdltosCheckInProgress );


                const SYNCDeadLockTimeOutState sdltosCheck = (SYNCDeadLockTimeOutState)AtomicCompareExchange( (LONG*)&g_sdltosState, sdltosCheckInProgress, sdltosEnabled );
                OSSYNCAssertSzRTL( sdltosCheck != sdltosDisabled, "Devs, the debugger used to set g_sdltosState to 0 and disables further timeout detection asserts!?  Just an FYI.  If you did not, then code is confused." );
            }
#endif

            DWORD dwNewTimeout = dwTimeout;

            if ( dwNewTimeout < INFINITE )
            {
                dwNewTimeout -= cmsecDeadlock;
            }

            fSuccess = _FOSWait( cAvail, dwNewTimeout );
        }
    }
    else
#endif
    {
        fSuccess = _FOSWait( cAvail, dwTimeout );
    }

    State().StopWait();
    PERFOpt( AtomicIncrement( (LONG*)&g_cOSSYNCThreadResume ) );

    return fSuccess;
}


const BOOL CSemaphore::_FOSWait( const INT cAvail, const DWORD dwTimeout )
{
    volatile void *pv = State().PAvail();

    OnThreadWaitBegin();
    BOOL fSuccess = WaitOnAddress( pv, (PVOID)&cAvail, sizeof(cAvail), dwTimeout );
    OnThreadWaitEnd();

    return fSuccess;
}



#include<stdarg.h>
#include<stdio.h>
#include<tchar.h>

//  ================================================================
class CPrintF
//  ================================================================
{
    public:
        CPrintF() {}
        virtual ~CPrintF() {}

    public:
        virtual void __cdecl operator()( const CHAR* szFormat, ... ) = 0;
};

//  ================================================================
class CIPrintF : public CPrintF
//  ================================================================
{
    public:
        CIPrintF( CPrintF* pprintf );

        void __cdecl operator()( const CHAR* szFormat, ... );

        virtual void Indent();
        virtual void Unindent();

    protected:
        CIPrintF();

    private:
        CPrintF* const      m_pprintf;
        INT                 m_cindent;
        BOOL                m_fBOL;
};

//  ================================================================
inline CIPrintF::CIPrintF( CPrintF* pprintf ) :
//  ================================================================
    m_cindent( 0 ),
    m_pprintf( pprintf ),
    m_fBOL( fTrue )
{
}

//  ================================================================
inline void __cdecl CIPrintF::operator()( const CHAR* szFormat, ... )
//  ================================================================
{
    CHAR szT[ 1024 ];
    va_list arg_ptr;
    va_start( arg_ptr, szFormat );
    StringCbVPrintfA( szT, sizeof(szT), szFormat, arg_ptr );
    va_end( arg_ptr );

    CHAR*   szLast  = szT;
    CHAR*   szCurr  = szT;
    while ( *szCurr )
    {
        if ( m_fBOL )
        {
            for ( INT i = 0; i < m_cindent; i++ )
            {
                (*m_pprintf)( "\t" );
            }
            m_fBOL = fFalse;
        }

        szCurr = szLast + strcspn( szLast, "\r\n" );
        while ( *szCurr == '\r' )
        {
            szCurr++;
            m_fBOL = fTrue;
        }
        if ( *szCurr == '\n' )
        {
            szCurr++;
            m_fBOL = fTrue;
        }

        (*m_pprintf)( "%.*s", szCurr - szLast, szLast );

        szLast = szCurr;
    }
}

//  ================================================================
inline void CIPrintF::Indent()
//  ================================================================
{
    ++m_cindent;
}

//  ================================================================
inline void CIPrintF::Unindent()
//  ================================================================
{
    if ( m_cindent > 0 )
    {
        --m_cindent;
    }
}

//  ================================================================
inline CIPrintF::CIPrintF( ) :
//  ================================================================
    m_cindent( 0 ),
    m_pprintf( 0 ),
    m_fBOL( fTrue )
{
}

//  ================================================================
class CFPrintF : public CPrintF
//  ================================================================
{
    public:
        CFPrintF( const WCHAR* szFile );
        ~CFPrintF();

        void __cdecl operator()( const char* szFormat, ... );

    private:
        void* m_hFile;
        void* m_hMutex;
};

CFPrintF::CFPrintF( const WCHAR* szFile )
    : m_hMutex( NULL )
{
    //  open the file for append
    m_hFile = (void*)CreateFileW( szFile, GENERIC_WRITE, FILE_SHARE_READ | FILE_SHARE_WRITE, NULL, OPEN_ALWAYS, FILE_ATTRIBUTE_NORMAL, NULL );

    if ( INVALID_HANDLE_VALUE == m_hFile )
    {
        return;
    }
    SetHandleInformation( HANDLE( m_hFile ), HANDLE_FLAG_PROTECT_FROM_CLOSE, HANDLE_FLAG_PROTECT_FROM_CLOSE );

    m_hMutex = (void*)CreateMutexW( NULL, FALSE, NULL );
    
    if ( !( m_hMutex ) )
    {
        SetHandleInformation( HANDLE( m_hFile ), HANDLE_FLAG_PROTECT_FROM_CLOSE, 0 );
        CloseHandle( HANDLE( m_hFile ) );
        m_hFile = INVALID_HANDLE_VALUE;
        return;
    }
    SetHandleInformation( HANDLE( m_hMutex ), HANDLE_FLAG_PROTECT_FROM_CLOSE, HANDLE_FLAG_PROTECT_FROM_CLOSE );
}

CFPrintF::~CFPrintF()
{
    //  close the file

    if ( m_hMutex )
    {
        SetHandleInformation( HANDLE( m_hMutex ), HANDLE_FLAG_PROTECT_FROM_CLOSE, 0 );
        CloseHandle( HANDLE( m_hMutex ) );
        m_hMutex = NULL;
    }

    if ( m_hFile != INVALID_HANDLE_VALUE )
    {
        SetHandleInformation( HANDLE( m_hFile ), HANDLE_FLAG_PROTECT_FROM_CLOSE, 0 );
        CloseHandle( HANDLE( m_hFile ) );
        m_hFile = INVALID_HANDLE_VALUE;
    }
}

//  ================================================================
void __cdecl CFPrintF::operator()( const char* szFormat, ... )
//  ================================================================
{
    if ( HANDLE( m_hFile ) != INVALID_HANDLE_VALUE )
    {
        const SIZE_T cchBuf = 1024;
        char szBuf[ cchBuf ];

        //  print into a temp buffer, truncating the string if too large

        va_list arg_ptr;
        va_start( arg_ptr, szFormat );
        StringCbVPrintfA( szBuf, cchBuf, szFormat, arg_ptr );
        va_end( arg_ptr );

        //  append the string to the file

        WaitForSingleObject( HANDLE( m_hMutex ), INFINITE );

        const LARGE_INTEGER ibOffset = { 0, 0 };
        SetFilePointerEx( HANDLE( m_hFile ), ibOffset, NULL, FILE_END );

        DWORD cbWritten;
        WriteFile( HANDLE( m_hFile ), szBuf, DWORD( strlen( szBuf ) * sizeof( char ) ), &cbWritten, NULL );

        ReleaseMutex( HANDLE( m_hMutex ) );
    }
}


#ifdef DEBUGGER_EXTENSION

#define LOCAL static

// Allows easier porting from the older wdbgexts-style extensions.
#define dprintf EDBGPrintf


namespace OSSYM {

LOCAL PDEBUG_CLIENT5 g_DebugClient;
LOCAL PDEBUG_CONTROL4 g_DebugControl;
LOCAL PDEBUG_SYMBOLS g_DebugSymbols;
LOCAL PDEBUG_SYSTEM_OBJECTS g_DebugSystemObjects;
LOCAL PDEBUG_DATA_SPACES g_DebugDataSpaces;

//  ================================================================
LOCAL BOOL FOSEdbgCreateDebuggerInterface(
PDEBUG_CLIENT   pdebugClient
)
//  ================================================================
{
    HRESULT hr;

    if ((hr = pdebugClient->QueryInterface(__uuidof(IDebugClient5),
                                          (void **)&g_DebugClient)) != S_OK)
    {
        goto HandleError;
    }

    if ((hr = g_DebugClient->QueryInterface(__uuidof(IDebugControl4),
                                          (void **)&g_DebugControl)) != S_OK)
    {
        goto HandleError;
    }

    if ((hr = g_DebugClient->QueryInterface(__uuidof(IDebugSymbols),
                                          (void **)&g_DebugSymbols)) != S_OK)
    {
        goto HandleError;
    }


    if ((hr = g_DebugClient->QueryInterface(__uuidof(IDebugSystemObjects),
                                          (void **)&g_DebugSystemObjects)) != S_OK)
    {
        goto HandleError;
    }

    if ((hr = g_DebugClient->QueryInterface(__uuidof(IDebugDataSpaces),
                                          (void **)&g_DebugDataSpaces)) != S_OK)
    {
        goto HandleError;
    }


HandleError:
    if ( FAILED( hr ) )
    {
        // Do I have to release the pointers?
        g_DebugClient = NULL;
        g_DebugControl = NULL;
    }
    return SUCCEEDED( hr );
}

//  ================================================================
HRESULT
EDBGPrintf(
    __in PCSTR szFormat,
    ...
)
//  ================================================================
{
    HRESULT hr = S_OK;
    va_list Args;

    va_start(Args, szFormat);
    if ( g_DebugControl == NULL )
    {
        // Can't print out a failure message -- it would just recurse.
    }
    else
    {
        hr = g_DebugControl->ControlledOutputVaList(
            DEBUG_OUTCTL_AMBIENT_TEXT, DEBUG_OUTPUT_NORMAL, szFormat, Args );
    }
    va_end(Args);
    return hr;
}

//  ================================================================
HRESULT
EDBGPrintfDml(
    __in PCSTR szFormat,
    ...
)
//  ================================================================
{
    HRESULT hr = S_OK;
    va_list Args;
    static BOOL fDmlAttemptedAndFailed = fFalse;

    va_start(Args, szFormat);
    if ( g_DebugControl == NULL )
    {
        dprintf( "Using an old debugger! No DML output.\n" );
    }
    else
    {
        hr = g_DebugControl->ControlledOutputVaList(
            DEBUG_OUTCTL_AMBIENT_DML, DEBUG_OUTPUT_NORMAL, szFormat, Args );
        if ( FAILED( hr ) )
        {
            if ( ! fDmlAttemptedAndFailed )
            {
                fDmlAttemptedAndFailed = fTrue;
                g_DebugControl->Output(
                    DEBUG_OUTPUT_ERROR, "Failed to output DML (%#x)! Please use a debugger 6.6.7 or newer.\n", hr );
            }
            hr = g_DebugControl->ControlledOutputVaList(
                DEBUG_OUTCTL_AMBIENT_TEXT, DEBUG_OUTPUT_NORMAL, szFormat, Args );
            if ( FAILED( hr ) )
            {
                g_DebugControl->Output(
                    DEBUG_OUTPUT_ERROR, "Failed to write regular output. hr = %#x.\n", hr );
            }
        }
    }
    va_end(Args);
    return hr;
}

//  ================================================================
ULONG64
GetExpression(
    __in PCSTR  szExpression
)
//  ================================================================
{
    HRESULT hr = S_OK;
    ULONG EndIdx;
    DEBUG_VALUE FullValue;
    ULONG64 Address = 0;

    hr = g_DebugControl->Evaluate( szExpression, DEBUG_VALUE_INT64, &FullValue, &EndIdx );
    if ( SUCCEEDED( hr ) )
    {
        Address = FullValue.I64;
    }

    return Address;
}



//  ================================================================
BOOL
FEDBGMemoryRead(
    ULONG64                         ulAddressInDebuggee,
    __out_bcount(cbBuffer) PVOID    pbBuffer,
    __in ULONG                      cbBuffer,
    __out PULONG                    pcbRead
)
//  ================================================================
{
    HRESULT hr;
    hr = g_DebugDataSpaces->ReadVirtual( ulAddressInDebuggee, pbBuffer, cbBuffer, pcbRead );
    return SUCCEEDED( hr );
}

//  ================================================================
LOCAL BOOL FUlFromSz( const char* const sz, ULONG* const pul, const INT base = 16 )
//  ================================================================
{
    if( sz && *sz )
    {
        char* pchEnd;
        *pul = strtoul( sz, &pchEnd, base );
        return !( *pchEnd );
    }
    return fFalse;
}

//  ================================================================
template< class T >
LOCAL BOOL FAddressFromSz( const char* const sz, T** const ppt )
//  ================================================================
{
    BOOL f = fFalse;
    if ( sz && *sz )
    {
        *ppt = (T*) GetExpression( sz );
        if ( *ppt != 0 )
        {
            f = fTrue;
        }
    }
    return f;
}

//  ================================================================
template< class T >
LOCAL BOOL FAddressFromGlobal( const char* const szGlobal, T** const ppt )
//  ================================================================
{
    HRESULT hr = S_OK;
    ULONG EndIdx;
    DEBUG_VALUE FullValue;
    ULONG64 Address = 0;

    hr = g_DebugControl-> Evaluate( szGlobal, DEBUG_VALUE_INT64, &FullValue, &EndIdx);

    if ( SUCCEEDED( hr ) )
    {
        Address = FullValue.I64;

        //  return the address of the symbol
        *ppt = (T*)Address;
    }

    return SUCCEEDED( hr );

}

//  ================================================================
template< class T >
LOCAL BOOL FGlobalFromAddress( T* const pt, __out_bcount(cbMax) PSTR szGlobal, const SIZE_T cbMax, DWORD_PTR* const pdwOffset = NULL )
//  ================================================================
{
    ULONG64 ulAddress = (ULONG64) pt;
    DWORD64 dwOffset;
    DWORD   cbActual;

    HRESULT hr;
    hr = g_DebugSymbols->GetNameByOffset(
        ulAddress,
        szGlobal,
        (ULONG) cbMax,
        &cbActual,
        &dwOffset
        );

    if ( pdwOffset )
    {
        *pdwOffset = (DWORD_PTR) dwOffset;
    }

    return SUCCEEDED( hr );
}

//  ================================================================
template< class T >
LOCAL BOOL FFetchVariable( T* const rgtDebuggee, T** const prgt, SIZE_T ct = 1 )
//  ================================================================
{
    //  allocate enough storage to retrieve the requested type array
    // debugger extensions only, not real danger but no regression danger either
    //
    // check to see if it fits in a SIZE_T
    if ( ( ~( SIZE_T( 0 ) ) / sizeof( T ) ) <= ct )
    {
        dprintf( "FFetchVariable failed with data overflow\n" );
        return fFalse;
    }

    // it won't overflow a SIZE_T but we need a DWORD
    //
    if ( SIZE_T( sizeof( T ) * ct ) >= SIZE_T( ~( DWORD( 0 ) ) ) )
    {
        dprintf( "FFetchVariable failed with data too big\n" );
        return fFalse;
    }


    const SIZE_T cbrgt = sizeof( T ) * ct;

    *prgt = (T*)LocalAlloc( 0, cbrgt );

    if ( !( *prgt ) )
    {
        return fFalse;
    }

    //  retrieve the requested type array

    if ( !FEDBGMemoryRead( (ULONG64)rgtDebuggee, (void*)*prgt, DWORD( cbrgt ), NULL ) )
    {
        LocalFree( (void*)*prgt );
        return fFalse;
    }

    return fTrue;
}

//  ================================================================
template< class T >
LOCAL BOOL FFetchGlobal( const char* const szGlobal, T** const prgt, SIZE_T ct = 1 )
//  ================================================================
{
    //  get the address of the global in the debuggee and fetch it

    T*  rgtDebuggee;

    if ( FAddressFromGlobal( szGlobal, &rgtDebuggee )
        && FFetchVariable( rgtDebuggee, prgt, ct ) )
        return fTrue;
    else
    {
        dprintf( "Error: Could not fetch global variable '%s'.\n", szGlobal );
        return fFalse;
    }
}

//  ================================================================
template< class T >
LOCAL BOOL FFetchSz( T* const szDebuggee, T** const psz )
//  ================================================================
{
    //  scan for the null terminator in the debuggee starting at the given
    //  address to get the size of the string

    const SIZE_T    ctScan              = 256;
    const SIZE_T    cbScan              = ctScan * sizeof( T );
    BYTE            rgbScan[ cbScan ];
    T*              rgtScan             = (T*)rgbScan;  //  because T can be const
    SIZE_T          itScan              = SIZE_T( ~0 );
    SIZE_T          itScanLim           = 0;

    do  {
        if ( !( ++itScan % ctScan ) )
        {
            ULONG   cbRead;
            FEDBGMemoryRead(
                                ULONG64( szDebuggee + itScan ),
                                (void*)rgbScan,
                                cbScan,
                                &cbRead );

            itScanLim = itScan + cbRead / sizeof( T );
        }
    }
    while ( itScan < itScanLim && rgtScan[ itScan % ctScan ] );

    //  we found a null terminator

    if ( itScan < itScanLim )
    {
        //  fetch the string using the determined string length

        return FFetchVariable( szDebuggee, psz, itScan + 1 );
    }

    //  we did not find a null terminator

    else
    {
        //  fail the operation

        return fFalse;
    }
}

//  ================================================================
template< class T >
LOCAL void Unfetch( T* const rgt )
//  ================================================================
{
    LocalFree( (void*)rgt );
}

}; // namespace OSSYM


using namespace OSSYM;


//  member dumping functions

class CDumpContext
{
    public:

        CDumpContext(   CIPrintF&       iprintf,
                        const DWORD_PTR dwOffset,
                        const INT       cLevel )
            :   m_iprintf( iprintf ),
                m_dwOffset( dwOffset ),
                m_cLevel( cLevel )
        {
        }

        void* operator new( size_t cb ) { return LocalAlloc( 0, cb ); }
        void operator delete( void* pv ) { LocalFree( pv ); }

    public:

        CIPrintF&       m_iprintf;
        const DWORD_PTR m_dwOffset;
        const INT       m_cLevel;
};

#define SYMBOL_LEN_MAX      24
#define VOID_CB_DUMP        8

//  ================================================================
LOCAL VOID SprintHex(
    __in_bcount(cbDest) PSTR const szDest,
    const INT           cbDest,
    const BYTE * const  rgbSrc,
    const INT           cbSrc,
    const INT           cbWidth,
    const INT           cbChunk,
    const INT           cbAddress,
    const INT           cbStart)
//  ================================================================
{
    static const CHAR rgchConvert[] =   { '0','1','2','3','4','5','6','7','8','9','a','b','c','d','e','f' };

    const BYTE * const pbMax = rgbSrc + cbSrc;
    const INT cchHexWidth = ( cbWidth * 2 ) + (  cbWidth / cbChunk );

    const BYTE * pb = rgbSrc;
    CHAR * sz = szDest;
    while( pbMax != pb )
    {
        if ( 0 != cbAddress )
        {
            StringCbPrintfA( sz, cbDest-(sz-szDest), "%*.*lx    ", cbAddress, cbAddress, (DWORD)(pb - rgbSrc) + cbStart );
            sz += strlen( sz );
        }
        CHAR * szHex    = sz;
        CHAR * szText   = sz + cchHexWidth;
        do
        {
            for( INT cb = 0; cbChunk > cb && pbMax != pb; ++cb, ++pb )
            {
                *szHex++    = rgchConvert[ *pb >> 4 ];
                *szHex++    = rgchConvert[ *pb & 0x0F ];
                *szText++   = isprint( *pb ) ? *pb : '.';
            }
            *szHex++ = ' ';
        } while( ( ( pb - rgbSrc ) % cbWidth ) && pbMax > pb );
        while( szHex != sz + cchHexWidth )
        {
            *szHex++ = ' ';
        }
        *szText++ = '\n';
        *szText = '\0';
        sz = szText;
    }
}

template< class M >
inline void DumpMemberValue(    const CDumpContext& dc,
                                const M&        m )
{
    char szHex[ 1024 ] = "\n";

    SprintHex(  szHex,
                sizeof(szHex),
                (BYTE *)&m,
                min( sizeof( M ), VOID_CB_DUMP ),
                min( sizeof( M ), VOID_CB_DUMP ) + 1,
                4,
                0,
                0 );

    dc.m_iprintf( "%s", szHex );
}

template< class M >
inline void DumpMember_(    const CDumpContext&     dc,
                            const M&            m,
                            const CHAR* const   szM )
{
    if ( dc.m_cLevel > 0 )
    {
        dc.m_iprintf.Indent();

        dc.m_iprintf(   "%*.*s <0x%0*I64x,%3i>:  ",
                        SYMBOL_LEN_MAX,
                        SYMBOL_LEN_MAX,
                        szM,
                        sizeof( void* ) * 2,
                        QWORD( (char*)&m + dc.m_dwOffset ),
                        sizeof( M ) );
        DumpMemberValue( CDumpContext( dc.m_iprintf, dc.m_dwOffset, dc.m_cLevel - 1 ), m );

        dc.m_iprintf.Unindent();
    }
}

#define DumpMember( dc, member ) ( DumpMember_( dc, member, #member ) )

template< class M >
inline void DumpMemberValueBF(  const CDumpContext& dc,
                                const M         m )
{
    if ( M( 0 ) - M( 1 ) < M( 0 ) )
    {
        dc.m_iprintf(   "%I64i (0x%0*I64x)\n",
                        QWORD( m ),
                        sizeof( m ) * 2,
                        QWORD( m ) & ( ( QWORD( 1 ) << ( sizeof( m ) * 8 ) ) - 1 ) );
    }
    else
    {
        dc.m_iprintf(   "%I64u (0x%0*I64x)\n",
                        QWORD( m ),
                        sizeof( m ) * 2,
                        QWORD( m ) & ( ( QWORD( 1 ) << ( sizeof( m ) * 8 ) ) - 1 ) );
    }
}

template< class M >
inline void DumpMemberBF_(  const CDumpContext&     dc,
                            const M             m,
                            const CHAR* const   szM )
{
    if ( dc.m_cLevel > 0 )
    {
        dc.m_iprintf.Indent();

        dc.m_iprintf(   "%*.*s <%-*.*s>:  ",
                        SYMBOL_LEN_MAX,
                        SYMBOL_LEN_MAX,
                        szM,
                        2 + sizeof( void* ) * 2 + 1 + 3,
                        2 + sizeof( void* ) * 2 + 1 + 3,
                        "Bit-Field" );
        DumpMemberValueBF( CDumpContext( dc.m_iprintf, dc.m_dwOffset, dc.m_cLevel - 1 ), m );

        dc.m_iprintf.Unindent();
    }
}

#define DumpMemberBF( dc, member ) ( DumpMemberBF_( dc, member, #member ) )


LOCAL BOOL      fInit               = fFalse;   //  debugger extensions have geen initialized
LOCAL ULONG     g_cSymInitFail        = 0;        //  number of times attempts to initialise the symbols sub-system failed
const ULONG     cSymInitAttemptsMax = 3;        //  max attempts to initialise the symbols sub-system

//  ================================================================
class CDPrintF : public CPrintF
//  ================================================================
{
    public:
        VOID __cdecl operator()( const char * szFormat, ... )
        {
            va_list arg_ptr;
            va_start( arg_ptr, szFormat );
            g_DebugControl->ControlledOutputVaList( DEBUG_OUTCTL_AMBIENT_TEXT, DEBUG_OUTPUT_NORMAL, szFormat, arg_ptr );
            va_end( arg_ptr );
        }

        static CPrintF& PrintfInstance();

        ~CDPrintF() {}

    private:
        CDPrintF() {}
};

//  ================================================================
CPrintF& CDPrintF::PrintfInstance()
//  ================================================================
{
    static CDPrintF s_dprintf;
    return s_dprintf;
}

CIPrintF g_idprintf( &CDPrintF::PrintfInstance() );


//  ================================================================
class CDUMP
//  ================================================================
{
    public:
        CDUMP() {}

        virtual ~CDUMP() {}
        virtual VOID Dump( PDEBUG_CLIENT, INT, const CHAR * const [] ) = 0;
};


//  ================================================================
template< class _STRUCT>
class CDUMPA : public CDUMP
//  ================================================================
{
    public:
        VOID Dump(
                PDEBUG_CLIENT pdebugClient,
                INT argc,
                const CHAR * const argv[] );
        static CDUMPA   instance;
};

template< class _STRUCT>
CDUMPA<_STRUCT> CDUMPA<_STRUCT>::instance;


//  ****************************************************************
//  PROTOTYPES
//  ****************************************************************

#define DEBUG_EXT( name )                   \
    LOCAL VOID name(                        \
        const PDEBUG_CLIENT pdebugClient,   \
        const INT argc,                     \
        const CHAR * const argv[]  )

DEBUG_EXT( EDBGDump );
DEBUG_EXT( EDBGTest );
#ifdef SYNC_DEADLOCK_DETECTION
DEBUG_EXT( EDBGLocks );
#endif  //  SYNC_DEADLOCK_DETECTION
DEBUG_EXT( EDBGHelp );
DEBUG_EXT( EDBGHelpDump );


//  ****************************************************************
//  COMMAND DISPATCH
//  ****************************************************************


typedef VOID (*EDBGFUNC)(
    const PDEBUG_CLIENT pdebugClient,
    const INT argc,
    const CHAR * const argv[]
    );


//  ================================================================
struct EDBGFUNCMAP
//  ================================================================
{
    const char *    szCommand;
    EDBGFUNC        function;
    const char *    szHelp;
};


//  ================================================================
struct CSYNCDUMPMAP
//  ================================================================
{
    const char *    szCommand;
    CDUMP      *    pcdump;
    const char *    szHelp;
};


//  ================================================================
LOCAL const EDBGFUNCMAP rgfuncmap[] = {
//  ================================================================

{
        "Help",     EDBGHelp,
        "Help                   - Print this help message"
},
{
        "Dump",     EDBGDump,
        "Dump <Object> <Address> [<Depth>|*]\n\t"
        "                       - Dump a given synchronization object's state"
},
#ifdef SYNC_DEADLOCK_DETECTION
{
        "Locks",        EDBGLocks,
        "Locks [<tid>|* [<OSSYNC::g_pclsSyncGlobal>]]\n\t"
        "                       - List all locks owned by the specified thread or by all threads"
},
#endif  //  SYNC_DEADLOCK_DETECTION
{
        "Test",     EDBGTest,
        "Test                   - Test function"
},
};

LOCAL const INT cfuncmap = sizeof( rgfuncmap ) / sizeof( EDBGFUNCMAP );


#define DUMPA(_struct)  { #_struct, &(CDUMPA<_struct>::instance), #_struct " <Address> [<Depth>|*]" }

//  ================================================================
LOCAL const CSYNCDUMPMAP rgcsyncdumpmap[] = {
//  ================================================================

    DUMPA( CAutoResetSignal ),
    DUMPA( CBinaryLock ),
    DUMPA( CCriticalSection ),
    DUMPA( CGate ),
    DUMPA( CKernelSemaphore ),
    DUMPA( CManualResetSignal ),
    DUMPA( CMeteredSection ),
    DUMPA( CNestableCriticalSection ),
    DUMPA( CReaderWriterLock ),
    DUMPA( CSemaphore ),
    DUMPA( CSXWLatch )
};

LOCAL const INT ccsyncdumpmap = sizeof( rgcsyncdumpmap ) / sizeof( rgcsyncdumpmap[0] );


//  ================================================================
LOCAL BOOL FArgumentMatch( const CHAR * const sz, const CHAR * const szCommand )
//  ================================================================
{
    const BOOL fMatch = ( ( strlen( sz ) == strlen( szCommand ) )
            && !( _strnicmp( sz, szCommand, strlen( szCommand ) ) ) );
    return fMatch;
}


//  ================================================================
DEBUG_EXT( EDBGDump )
//  ================================================================
{
    if( argc < 2 )
    {
        EDBGHelpDump( pdebugClient, argc, argv );
        return;
    }

    for( INT icdumpmap = 0; icdumpmap < ccsyncdumpmap; ++icdumpmap )
    {
        if( FArgumentMatch( argv[0], rgcsyncdumpmap[icdumpmap].szCommand ) )
        {
            (rgcsyncdumpmap[icdumpmap].pcdump)->Dump(
                pdebugClient,
                argc - 1, argv + 1 );
            return;
        }
    }
    EDBGHelpDump( pdebugClient, argc, argv );
}


//  ================================================================
DEBUG_EXT( EDBGHelp )
//  ================================================================
{
    for( INT ifuncmap = 0; ifuncmap < cfuncmap; ifuncmap++ )
    {
        dprintf( "\t%s\n", rgfuncmap[ifuncmap].szHelp );
    }
    dprintf( "\n--------------------\n\n" );
}


//  ================================================================
DEBUG_EXT( EDBGHelpDump )
//  ================================================================
{
    dprintf( "Supported objects:\n\n" );
    for( INT icdumpmap = 0; icdumpmap < ccsyncdumpmap; icdumpmap++ )
    {
        dprintf( "\t%s\n", rgcsyncdumpmap[icdumpmap].szHelp );
    }
    dprintf( "\n--------------------\n\n" );
}


//  ================================================================
DEBUG_EXT( EDBGTest )
//  ================================================================
{
    if ( argc >= 1 )
    {
        void* pv;
        if ( FAddressFromGlobal( argv[ 0 ], &pv ) )
        {
            dprintf(    "The address of %s is 0x%0*I64X.\n",
                        argv[ 0 ],
                        sizeof( void* ) * 2,
                        QWORD( pv ) );
        }
        else
        {
            dprintf( "Could not find the symbol.\n" );
        }
    }
    if ( argc >= 2 )
    {
        void* pv;
        if ( FAddressFromSz( argv[ 1 ], &pv ) )
        {
            char        szGlobal[ 1024 ];
            DWORD_PTR   dwOffset;
            if ( FGlobalFromAddress( pv, szGlobal, sizeof( szGlobal ), &dwOffset ) )
            {
                dprintf(    "The symbol closest to 0x%0*I64X is %s+0x%I64X.\n",
                            sizeof( void* ) * 2,
                            QWORD( pv ),
                            szGlobal,
                            QWORD( dwOffset ) );
            }
            else
            {
                dprintf( "Could not map this address to a symbol.\n" );
            }
        }
        else
        {
            dprintf( "That is not a valid address.\n" );
        }
    }

    dprintf( "\n--------------------\n\n" );
}


#ifdef SYNC_DEADLOCK_DETECTION

//  ================================================================
DEBUG_EXT( EDBGLocks )
//  ================================================================
{
    //  load default arguments

    _CLS*   pclsDebuggee                = NULL;
    DWORD   tid                         = 0;
    BOOL    fFoundLock                  = fFalse;
    BOOL    fValidUsage;

    //  load actual arguments

    switch ( argc )
    {
        case 0:
            //  use defaults
            fValidUsage = fTrue;
            break;
        case 1:
            //  thread-id only
            fValidUsage = ( FUlFromSz( argv[0], &tid )
                            || '*' == argv[0][0] );
            break;
        case 2:
            //  thread-id followed by <g_pclsSyncGlobal>
            fValidUsage = ( ( FUlFromSz( argv[0], &tid ) || '*' == argv[0][0] )
                            && FAddressFromSz( argv[1], &pclsDebuggee ) );
            break;
        default:
            fValidUsage = fFalse;
            break;
        }

    if ( !fValidUsage )
    {
        dprintf( "Usage: Locks [<tid>|* [<OSSYNC::g_pclsSyncGlobal>]]\n" );
        return;
    }

    if ( NULL == pclsDebuggee )
    {
        _CLS**  ppclsDebuggee   = NULL;
        if ( FFetchGlobal( "OSSYNC::g_pclsSyncGlobal", &ppclsDebuggee ) )
        {
            pclsDebuggee = *ppclsDebuggee;
            Unfetch( ppclsDebuggee );
        }
        else
        {
            dprintf( "Error: Could not find the global TLS list in the debuggee.\n" );
            return;
        }
    }

    while ( pclsDebuggee )
    {
        _CLS* pcls;
        if ( !FFetchVariable( pclsDebuggee, &pcls ) )
        {
            dprintf( "An error occurred while scanning Thread IDs.\n" );
            break;
        }

        if ( !tid || pcls->dwContextId == tid )
        {
            if ( pcls->cls.plddiLockWait )
            {
                CLockDeadlockDetectionInfo* plddi           = NULL;
                const CLockBasicInfo*       plbi            = NULL;
                const char*                 pszTypeName     = NULL;
                const char*                 pszInstanceName = NULL;

                if (    FFetchVariable( pcls->cls.plddiLockWait, &plddi ) &&
                        FFetchVariable( &plddi->Info(), &plbi ) &&
                        FFetchSz( plbi->SzTypeName(), &pszTypeName ) &&
                        FFetchSz( plbi->SzInstanceName(), &pszInstanceName ) )
                {
                    fFoundLock = fTrue;

                    EDBGPrintfDml(  "TID <link cmd=\"~~[%x]s\">0x%x</link> is a waiter for %s 0x%0*I64X ( \"%s\", %d, %d )",
                                pcls->dwContextId,
                                pcls->dwContextId,
                                pszTypeName,
                                sizeof( void* ) * 2,
                                QWORD( plbi->Instance() ),
                                pszInstanceName,
                                plbi->Rank(),
                                plbi->SubRank() );
                    if ( pcls->cls.groupLockWait != -1 )
                    {
                        dprintf( " as Group %d", pcls->cls.groupLockWait );
                    }
                    dprintf( ".\n" );
                }
                else
                {
                    dprintf(    "An error occurred while reading TLS for Thread ID %d.\n",
                                pcls->dwContextId );
                }

                Unfetch( pszInstanceName );
                Unfetch( pszTypeName );
                Unfetch( plbi );
                Unfetch( plddi );
            }

            COwner* pownerDebuggee;
            pownerDebuggee = pcls->cls.pownerLockHead;

            while ( pownerDebuggee )
            {
                COwner*                     powner          = NULL;
                CLockDeadlockDetectionInfo* plddi           = NULL;
                const CLockBasicInfo*       plbi            = NULL;
                const char*                 pszTypeName     = NULL;
                const char*                 pszInstanceName = NULL;

                if (    FFetchVariable( pownerDebuggee, &powner ) &&
                        FFetchVariable( powner->m_plddiOwned, &plddi ) &&
                        FFetchVariable( &plddi->Info(), &plbi ) &&
                        FFetchSz( plbi->SzTypeName(), &pszTypeName ) &&
                        FFetchSz( plbi->SzInstanceName(), &pszInstanceName ) )

                {
                    fFoundLock = fTrue;

                    EDBGPrintfDml(  "TID <link cmd=\"~~[%x]s\">0x%x</link> is an owner of %s 0x%0*I64X ( \"%s\", %d, %d )",
                                pcls->dwContextId,
                                pcls->dwContextId,
                                pszTypeName,
                                sizeof( void* ) * 2,
                                QWORD( plbi->Instance() ),
                                pszInstanceName,
                                plbi->Rank(),
                                plbi->SubRank() );
                    if ( powner->m_group != -1 )
                    {
                        dprintf( " as Group %d", powner->m_group );
                    }
                    dprintf( ".\n" );
                }
                else
                {
                    dprintf(    "An error occurred while scanning the lock chain for Thread ID %d.\n",
                                pcls->dwContextId );
                }

                pownerDebuggee = powner ? powner->m_pownerLockNext : NULL;

                Unfetch( pszInstanceName );
                Unfetch( pszTypeName );
                Unfetch( plbi );
                Unfetch( plddi );
                Unfetch( powner );
            }
        }

        pclsDebuggee = pcls ? pcls->pclsNext : NULL;

        Unfetch( pcls );
    }

    if ( fFoundLock )
    {
        dprintf( "\n--------------------\n\n" );
    }
    else if ( !tid )
    {
        dprintf( "No thread owns or is waiting for any locks.\n" );
    }
    else
    {
        dprintf( "This thread does not own and is not waiting for any locks.\n" );
    }
}

#endif  //  SYNC_DEADLOCK_DETECTION

//  ================================================================
template< class _STRUCT>
VOID CDUMPA<_STRUCT>::Dump(
    PDEBUG_CLIENT pdebugClient,
    INT argc, const CHAR * const argv[]
    )
//  ================================================================
{
    _STRUCT*    ptDebuggee;
    ULONG       cLevelInput;
    if (    argc < 1 ||
            argc > 2 ||
            !FAddressFromSz( argv[ 0 ], &ptDebuggee ) ||
            argc == 2 && !FUlFromSz( argv[ 1 ], &cLevelInput, 10 ) && strcmp( argv[ 1 ], "*" ) )
    {
        dprintf( "Usage: Dump <Object> <Address> [<Depth>|*]\n" );
        return;
    }

    INT cLevel;
    if ( argc == 2 )
    {
        if ( FUlFromSz( argv[ 1 ], &cLevelInput, 10 ) )
        {
            cLevel = INT( cLevelInput );
        }
        else
        {
            cLevel = INT_MAX;
        }
    }
    else
    {
        cLevel = 1;
    }

    _STRUCT* pt;
    if ( FFetchVariable( ptDebuggee, &pt ) )
    {
        dprintf(    "0x%0*I64X bytes @ 0x%0*I64X\n",
                    sizeof( size_t ) * 2,
                    QWORD( sizeof( _STRUCT ) ),
                    sizeof( _STRUCT* ) * 2,
                    QWORD( ptDebuggee ) );

        pt->Dump( CDumpContext( g_idprintf, (BYTE*)ptDebuggee - (BYTE*)pt, cLevel ) );

        Unfetch( pt );
    }
    else
    {
        dprintf( "Error: Could not fetch the requested object.\n" );
    }
}


VOID OSSYNCAPI OSSyncDebuggerExtension(
                                        PDEBUG_CLIENT pdebugClient,
                                        const INT argc,
                                        const CHAR * const argv[] )
{

    if ( ( g_DebugClient == NULL  || g_DebugControl == NULL ) && g_cSymInitFail < cSymInitAttemptsMax )
    {
        //  get our containing image name so that we can look up our variables
        //
        fInit = FOSEdbgCreateDebuggerInterface( pdebugClient );

        if ( fInit )
        {
            dprintf( "SYNC symbols sub-system successfully initialised.\n" );
        }
        else
        {
            dprintf( "WARNING: Failed initialisation of SYNC symbols sub-system.\n" );
            if ( ++g_cSymInitFail >= cSymInitAttemptsMax )
                dprintf( "WARNING: No further attempts will be made to initialise the SYNC symbols sub-system.\n" );
        }
    }

    if( argc < 1 )
    {
        EDBGHelp( pdebugClient, argc, (const CHAR **)argv );
        return;
    }

    INT ifuncmap;
    for( ifuncmap = 0; ifuncmap < cfuncmap; ifuncmap++ )
    {
        if( FArgumentMatch( argv[0], rgfuncmap[ifuncmap].szCommand ) )
        {
            (rgfuncmap[ifuncmap].function)(
                pdebugClient,
                argc - 1, (const CHAR **)( argv + 1 ) );
            return;
        }
    }
    EDBGHelp( pdebugClient, argc, (const CHAR **)argv );
}


//  custom member dump functions

template<>
inline void DumpMemberValue< const char* >( const CDumpContext&     dc,
                                            const char* const & sz )
{
    const char* szFetch = NULL;

    dc.m_iprintf( "0x%0*I64x ", sizeof( sz ) * 2, QWORD( sz ) );
    if ( FFetchSz( sz, &szFetch ) )
    {
        dc.m_iprintf( "\"%s\"", szFetch );
    }
    dc.m_iprintf( "\n" );

    Unfetch( szFetch );
}

template<>
inline void DumpMemberValue< CSemaphore >(  const CDumpContext&     dc,
                                            const CSemaphore&   sem )
{
    dc.m_iprintf( "\n" );
    sem.Dump( dc );
}


//  Enhanced Synchronization Object State Container Dump Support

template< class CState, class CStateInit, class CInformation, class CInformationInit >
void CEnhancedStateContainer< CState, CStateInit, CInformation, CInformationInit >::
Dump( const CDumpContext& dc ) const
{
#ifdef SYNC_ENHANCED_STATE

    CEnhancedState* pes = NULL;

    if ( FFetchVariable( m_pes, &pes ) )
    {
        CDumpContext dcES( dc.m_iprintf, (BYTE*)m_pes - (BYTE*)pes, dc.m_cLevel );

        pes->CState::Dump( dcES );
        pes->CInformation::Dump( dcES );
    }
    else
    {
        dprintf( "Error: Could not fetch the enhanced state of the requested object.\n" );
    }

    Unfetch( pes );

#else  //  !SYNC_ENHANCED_STATE

    CEnhancedState* pes = (CEnhancedState*) m_rgbState;

    pes->CState::Dump( dc );
    pes->CInformation::Dump( dc );

#endif  //  SYNC_ENHANCED_STATE
}


//  Synchronization Object Basic Information Dump Support

void CSyncBasicInfo::Dump( const CDumpContext& dc ) const
{
#ifdef SYNC_ENHANCED_STATE

    DumpMember( dc, m_szInstanceName );
    DumpMember( dc, m_szTypeName );
    DumpMember( dc, m_psyncobj );

#endif  //  SYNC_ENHANCED_STATE
}


//  Synchronization Object Performance Dump Support

void CSyncPerfWait::Dump( const CDumpContext& dc ) const
{
#ifdef SYNC_ANALYZE_PERFORMANCE

    DumpMember( dc, m_cWait );
    DumpMember( dc, m_qwHRTWaitElapsed );

#endif  //  SYNC_ANALYZE_PERFORMANCE
}

void CSyncPerfAcquire::Dump( const CDumpContext& dc ) const
{
#ifdef SYNC_ANALYZE_PERFORMANCE

    DumpMember( dc, m_cAcquire );
    DumpMember( dc, m_cContend );

#endif  //  SYNC_ANALYZE_PERFORMANCE
}


//  Lock Object Basic Information Dump Support

void CLockBasicInfo::Dump( const CDumpContext& dc ) const
{
    CSyncBasicInfo::Dump( dc );

#ifdef SYNC_DEADLOCK_DETECTION

    DumpMember( dc, m_rank );
    DumpMember( dc, m_subrank );

#endif  //  SYNC_DEADLOCK_DETECTION
}


//  Lock Object Performance Dump Support

void CLockPerfHold::Dump( const CDumpContext& dc ) const
{
#ifdef SYNC_ANALYZE_PERFORMANCE

    DumpMember( dc, m_cHold );
    DumpMember( dc, m_qwHRTHoldElapsed );

#endif  //  SYNC_ANALYZE_PERFORMANCE
}


//  Lock Object Deadlock Detection Information Dump Support

void CLockDeadlockDetectionInfo::Dump( const CDumpContext& dc ) const
{
#ifdef SYNC_DEADLOCK_DETECTION

    DumpMember( dc, m_plbiParent );
    DumpMember( dc, m_semOwnerList );
    DumpMember( dc, m_ownerHead );

#endif  //  SYNC_DEADLOCK_DETECTION
}


//  Kernel Semaphore Dump Support

void CKernelSemaphoreState::Dump( const CDumpContext& dc ) const
{
    DumpMember( dc, m_handle );
}

void CKernelSemaphoreInfo::Dump( const CDumpContext& dc ) const
{
    CSyncBasicInfo::Dump( dc );
    CSyncPerfWait::Dump( dc );
}

void CKernelSemaphore::Dump( const CDumpContext& dc ) const
{
    CEnhancedStateContainer< CKernelSemaphoreState, CSyncStateInitNull, CKernelSemaphoreInfo, CSyncBasicInfo >::Dump( dc );
}


//  Semaphore Dump Support

void CSemaphoreState::Dump( const CDumpContext& dc ) const
{
    DumpMember( dc, m_cAvail );
    DumpMember( dc, m_cWait );
}

void CSemaphoreInfo::Dump( const CDumpContext& dc ) const
{
    CSyncBasicInfo::Dump( dc );
    CSyncPerfWait::Dump( dc );
    CSyncPerfAcquire::Dump( dc );
}

void CSemaphore::Dump( const CDumpContext& dc ) const
{
    CEnhancedStateContainer< CSemaphoreState, CSyncStateInitNull, CSemaphoreInfo, CSyncBasicInfo >::Dump( dc );
}


//  Auto-Reset Signal Dump Support

void CAutoResetSignalState::Dump( const CDumpContext& dc ) const
{
    if ( FNoWait() )
    {
        DumpMember( dc, m_fSet );
    }
    else
    {
        DumpMember( dc, m_irksem );
        DumpMember( dc, m_cWaitNeg );
    }
}

void CAutoResetSignalInfo::Dump( const CDumpContext& dc ) const
{
    CSyncBasicInfo::Dump( dc );
    CSyncPerfWait::Dump( dc );
    CSyncPerfAcquire::Dump( dc );
}

void CAutoResetSignal::Dump( const CDumpContext& dc ) const
{
    CEnhancedStateContainer< CAutoResetSignalState, CSyncStateInitNull, CAutoResetSignalInfo, CSyncBasicInfo >::Dump( dc );
}


//  Manual-Reset Signal Dump Support

void CManualResetSignalState::Dump( const CDumpContext& dc ) const
{
    if ( FNoWait() )
    {
        DumpMember( dc, m_fSet );
    }
    else
    {
        DumpMember( dc, m_irksem );
        DumpMember( dc, m_cWaitNeg );
    }
}

void CManualResetSignalInfo::Dump( const CDumpContext& dc ) const
{
    CSyncBasicInfo::Dump( dc );
    CSyncPerfWait::Dump( dc );
    CSyncPerfAcquire::Dump( dc );
}

void CManualResetSignal::Dump( const CDumpContext& dc ) const
{
    CEnhancedStateContainer< CManualResetSignalState, CSyncStateInitNull, CManualResetSignalInfo, CSyncBasicInfo >::Dump( dc );
}


//  Critical Section (non-nestable) Dump Support

void CCriticalSectionState::Dump( const CDumpContext& dc ) const
{
    DumpMember( dc, m_sem );
}

void CCriticalSectionInfo::Dump( const CDumpContext& dc ) const
{
    CLockBasicInfo::Dump( dc );
    CLockPerfHold::Dump( dc );
    CLockDeadlockDetectionInfo::Dump( dc );
}

void CCriticalSection::Dump( const CDumpContext& dc ) const
{
    CEnhancedStateContainer< CCriticalSectionState, CSyncBasicInfo, CCriticalSectionInfo, CLockBasicInfo >::Dump( dc );
}


//  Nestable Critical Section Dump Support

void CNestableCriticalSectionState::Dump( const CDumpContext& dc ) const
{
    DumpMember( dc, m_sem );
    DumpMember( dc, m_pclsOwner );
    DumpMember( dc, m_cEntry );
}

void CNestableCriticalSectionInfo::Dump( const CDumpContext& dc ) const
{
    CLockBasicInfo::Dump( dc );
    CLockPerfHold::Dump( dc );
    CLockDeadlockDetectionInfo::Dump( dc );
}

void CNestableCriticalSection::Dump( const CDumpContext& dc ) const
{
    CEnhancedStateContainer< CNestableCriticalSectionState, CSyncBasicInfo, CNestableCriticalSectionInfo, CLockBasicInfo >::Dump( dc );
}


//  Gate Dump Support

void CGateState::Dump( const CDumpContext& dc ) const
{
    DumpMember( dc, m_cWait );
    DumpMember( dc, m_irksem );
}

void CGateInfo::Dump( const CDumpContext& dc ) const
{
    CSyncBasicInfo::Dump( dc );
    CSyncPerfWait::Dump( dc );
}

void CGate::Dump( const CDumpContext& dc ) const
{
    CEnhancedStateContainer< CGateState, CSyncStateInitNull, CGateInfo, CSyncBasicInfo >::Dump( dc );
}


//  Binary Lock Dump Support

void CBinaryLockState::Dump( const CDumpContext& dc ) const
{
    DumpMember( dc, m_cw );
    DumpMemberBF( dc, m_cOOW1 );
    DumpMemberBF( dc, m_fQ1 );
    DumpMemberBF( dc, m_cOOW2 );
    DumpMemberBF( dc, m_fQ2 );
    DumpMember( dc, m_cOwner );
    DumpMember( dc, m_sem1 );
    DumpMember( dc, m_sem2 );
}

void CBinaryLockPerfInfo::Dump( const CDumpContext& dc ) const
{
    CSyncPerfWait::Dump( dc );
    CSyncPerfAcquire::Dump( dc );
    CLockPerfHold::Dump( dc );
}

void CBinaryLockGroupInfo::Dump( const CDumpContext& dc ) const
{
    for ( INT iGroup = 0; iGroup < 2; iGroup++ )
    {
        m_rginfo[iGroup].Dump( dc );
    }
}

void CBinaryLockInfo::Dump( const CDumpContext& dc ) const
{
    CLockBasicInfo::Dump( dc );
    CBinaryLockGroupInfo::Dump( dc );
    CLockDeadlockDetectionInfo::Dump( dc );
}

void CBinaryLock::Dump( const CDumpContext& dc ) const
{
    CEnhancedStateContainer< CBinaryLockState, CSyncBasicInfo, CBinaryLockInfo, CLockBasicInfo >::Dump( dc );
}


//  Reader / Writer Lock Dump Support

void CReaderWriterLockState::Dump( const CDumpContext& dc ) const
{
    DumpMember( dc, m_cw );
    DumpMemberBF( dc, m_cOAOWW );
    DumpMemberBF( dc, m_fQW );
    DumpMemberBF( dc, m_cOOWR );
    DumpMemberBF( dc, m_fQR );
    DumpMember( dc, m_cOwner );
    DumpMember( dc, m_semWriter );
    DumpMember( dc, m_semReader );
}

void CReaderWriterLockPerfInfo::Dump( const CDumpContext& dc ) const
{
    CSyncPerfWait::Dump( dc );
    CSyncPerfAcquire::Dump( dc );
    CLockPerfHold::Dump( dc );
}

void CReaderWriterLockGroupInfo::Dump( const CDumpContext& dc ) const
{
    for ( INT iGroup = 0; iGroup < 2; iGroup++ )
    {
        m_rginfo[iGroup].Dump( dc );
    }
}

void CReaderWriterLockInfo::Dump( const CDumpContext& dc ) const
{
    CLockBasicInfo::Dump( dc );
    CReaderWriterLockGroupInfo::Dump( dc );
    CLockDeadlockDetectionInfo::Dump( dc );
}

void CReaderWriterLock::Dump( const CDumpContext& dc ) const
{
    CEnhancedStateContainer< CReaderWriterLockState, CSyncBasicInfo, CReaderWriterLockInfo, CLockBasicInfo >::Dump( dc );
}


//  Metered Section Dump Support

void CMeteredSection::Dump( const CDumpContext& dc ) const
{
    DumpMember( dc, m_pfnPartitionComplete );
    DumpMember( dc, m_dwPartitionCompleteKey );

    DumpMember( dc, m_cw );
    DumpMemberBF( dc, m_cCurrent );
    DumpMemberBF( dc, m_groupCurrent );
    DumpMemberBF( dc, m_cQuiesced );
    DumpMemberBF( dc, m_groupQuiesced );
}


//  S / X / W Latch Dump Support

void CSXWLatchState::Dump( const CDumpContext& dc ) const
{
    DumpMember( dc, m_cw );
    DumpMemberBF( dc, m_cOAWX );
    DumpMemberBF( dc, m_cOOWS );
    DumpMemberBF( dc, m_fQS );
    DumpMemberBF( dc, m_cQS );
    DumpMember( dc, m_semS );
    DumpMember( dc, m_semX );
    DumpMember( dc, m_semW );
}

void CSXWLatchPerfInfo::Dump( const CDumpContext& dc ) const
{
    CSyncPerfWait::Dump( dc );
    CSyncPerfAcquire::Dump( dc );
    CLockPerfHold::Dump( dc );
}

void CSXWLatchGroupInfo::Dump( const CDumpContext& dc ) const
{
    for ( INT iGroup = 0; iGroup < 3; iGroup++ )
    {
        m_rginfo[iGroup].Dump( dc );
    }
}

void CSXWLatchInfo::Dump( const CDumpContext& dc ) const
{
    CLockBasicInfo::Dump( dc );
    CSXWLatchGroupInfo::Dump( dc );
    CLockDeadlockDetectionInfo::Dump( dc );
}

void CSXWLatch::Dump( const CDumpContext& dc ) const
{
    CEnhancedStateContainer< CSXWLatchState, CSyncBasicInfo, CSXWLatchInfo, CLockBasicInfo >::Dump( dc );
}

#endif  //  DEBUGGER_EXTENSION

//  Sync Stats support

CIPrintF*       g_piprintfPerfData;
CFPrintF*       g_pfprintfPerfData;

//  dump column descriptors

void OSSyncStatsDumpColumns()
{
    (*g_piprintfPerfData)(    "Type Name\t"
                            "Instance Name\t"
                            "Instance ID\t"
                            "Group ID\t"
                            "Wait Count\t"
                            "Wait Time Elapsed\t"
                            "Acquire Count\t"
                            "Contention Count\t"
                            "Hold Count\t"
                            "Hold Time Elapsed\r\n" );
}

//  dump cooked stats from provided raw stats

void OSSyncStatsDump(   const char*         szTypeName,
                        const char*         szInstanceName,
                        const CSyncObject*  psyncobj,
                        DWORD               group,
                        QWORD               cWait,
                        double              csecWaitElapsed,
                        QWORD               cAcquire,
                        QWORD               cContend,
                        QWORD               cHold,
                        double              csecHoldElapsed )
{
    //  dump data, if interesting

    if ( cWait || cAcquire || cContend || cHold )
    {
        (*g_piprintfPerfData)(    "\"%s\"\t"
                                "\"%s\"\t"
                                "\"0x%0*I64X\"\t"
                                "%d\t"
                                "%I64d\t"
                                "%f\t"
                                "%I64d\t"
                                "%I64d\t"
                                "%I64d\t"
                                "%f\r\n",
                                szTypeName,
                                szInstanceName,
                                sizeof(LONG_PTR) * 2,           //  need 2 hex digits for each byte
                                QWORD( LONG_PTR( psyncobj ) ),  //  assumes QWORD is largest pointer size we'll ever use
                                group,
                                cWait,
                                csecWaitElapsed,
                                cAcquire,
                                cContend,
                                cHold,
                                csecHoldElapsed );
    }
}

//  CInitTermLock init/term in progress convergence wait

void CInitTermLock::SleepAwayQuanta()
{
    Sleep( 0 );
}

volatile DWORD g_cOSSyncInit;  //  assumed init to 0 by the loader

//  cleanup sync subsystem for term (or error on init)

static void OSSYNCAPI OSSyncICleanup()
{
    OSSYNCAssert( (LONG)g_cOSSyncInit == lOSSyncLockedForTerm
                || (LONG)g_cOSSyncInit == lOSSyncLockedForInit );

    //  free PLS

    FOSSyncConfigureProcessorLocalStorage( 0 );

#ifdef SYNC_DUMP_PERF_DATA

    //  terminate performance data dump context

    if ( NULL != g_piprintfPerfData )
    {
        ((CIPrintF*)g_piprintfPerfData)->~CIPrintF();
        LocalFree( g_piprintfPerfData );
        g_piprintfPerfData = NULL;
    }

    if ( NULL != g_piprintfPerfData )
    {
        ((CFPrintF*)g_pfprintfPerfData)->~CFPrintF();
        LocalFree( g_pfprintfPerfData );
        g_pfprintfPerfData = NULL;
    }

#endif  //  SYNC_DUMP_PERF_DATA

    //  terminate the Kernel Semaphore Pool

    if ( g_ksempoolGlobal.FInitialized() )
    {
        g_ksempoolGlobal.Term();
    }

#ifdef SYNC_ENHANCED_STATE

    //  terminate the CEnhancedState allocator

    OSSYNCAssert( g_pmbRoot == &g_mbSentry );
    MemoryBlock* pmb = g_pmbRootFree;
    while ( pmb != &g_mbSentryFree )
    {
        MemoryBlock* const pmbT = pmb;
        pmb = pmb->pmbNext;
        BOOL fMemFreed = VirtualFree( pmbT, 0, MEM_RELEASE );
        OSSYNCAssert( fMemFreed );
    }
    if ( g_fcsESMemoryInit )
    {
        DeleteCriticalSection( &g_csESMemory );
        g_fcsESMemoryInit = fFalse;
    }

#endif

    if ( g_fcsClsSyncGlobalInit )
    {
        DeleteCriticalSection( &g_csClsSyncGlobal );
        g_fcsClsSyncGlobalInit = fFalse;
    }

    //  unlock sync subsystem

    OSSYNCAssert( (LONG)g_cOSSyncInit == lOSSyncLockedForTerm
                || (LONG)g_cOSSyncInit == lOSSyncLockedForInit );
    AtomicExchange( (LONG*)&g_cOSSyncInit, 0 );
}


//  init sync subsystem

static BOOL FOSSyncIInit()
{
    BOOL    fInitRequired   = fFalse;

    OSSYNC_FOREVER
    {
        const LONG  lInitial    = ( g_cOSSyncInit & lOSSyncUnlocked );
        const LONG  lFinal      = ( 0 == lInitial ? lOSSyncLockedForInit : lInitial + 1 );

        //  if multiple threads try to init/term simultaneously, one will win
        //  and the others will loop until he's done

        if ( lInitial == AtomicCompareExchange( (LONG*)&g_cOSSyncInit, lInitial, lFinal ) )
        {
            fInitRequired = ( 0 == lInitial );
            break;
        }
        else if ( g_cOSSyncInit & lOSSyncLocked )
        {
            //  our AtomicCompareExchange() appears to have failed because
            //  the sync subsystem is locked for init/term
            //  this function is called everytime we call ESMemoryNew(),
            //  so just give up our timeslice instead of actually sleep
            Sleep( 0 );
        }
    }

    if ( fInitRequired )
    {
        //  reset all pointers

        g_piprintfPerfData    = NULL;
        g_pfprintfPerfData    = NULL;

        //  reset global CLS list

        if ( !InitializeCriticalSectionAndSpinCount( &g_csClsSyncGlobal, 0 ) )
        {
            goto HandleError;
        }
        g_fcsClsSyncGlobalInit = fTrue;
        g_pclsSyncGlobal      = NULL;
        g_pclsSyncCleanGlobal = NULL;
        g_cclsSyncGlobal      = 0;
        g_dwClsSyncIndex      = dwClsInvalid;
        g_dwClsProcIndex      = dwClsInvalid;

        const BOOL fCreateSemaphorePfns = FKernelSemaphoreICreateILoad();
        OSSYNCAssert( fCreateSemaphorePfns );

        if ( !fCreateSemaphorePfns )
        {
            goto HandleError;
        }

#ifdef SYNC_ENHANCED_STATE

        //  initialize the CEnhancedState allocator

        SYSTEM_INFO sinf;
        GetSystemInfo( &sinf );
        g_cbMemoryBlock = sinf.dwAllocationGranularity;
        g_pmbRoot = &g_mbSentry;
        g_mbSentry.pmbNext = NULL;
        g_mbSentry.pmbPrev = NULL;
        g_mbSentry.ibFreeMic = g_cbMemoryBlock;
        g_mbSentry.ibFreeMicPrev = 0;
        g_pmbRootFree = &g_mbSentryFree;
        g_mbSentryFree.pmbNext = NULL;
        g_mbSentryFree.pmbPrev = NULL;
        g_mbSentryFree.ibFreeMic = g_cbMemoryBlock;
        g_mbSentryFree.ibFreeMicPrev = 0;
        if ( !InitializeCriticalSectionAndSpinCount( &g_csESMemory, 0 ) )
        {
            goto HandleError;
        }
        g_fcsESMemoryInit = fTrue;

#endif

        //  initialize the Kernel Semaphore Pool

        if ( !g_ksempoolGlobal.FInit() )
        {
            goto HandleError;
        }

        //  cache the processor count

#ifdef MINIMAL_FUNCTIONALITY
        g_cProcessor = 1;
        g_cProcessorMax = 1;
#else
        DWORD_PTR maskProcess;
        DWORD_PTR maskSystem;
        BOOL fGotAffinityMask;
        fGotAffinityMask = GetProcessAffinityMask(  GetCurrentProcess(),
                                                    &maskProcess,
                                                    &maskSystem );
        OSSYNCAssert( fGotAffinityMask );

        for ( g_cProcessor = 0; maskProcess != 0; maskProcess >>= 1 )
        {
            if ( maskProcess & 1 )
            {
                g_cProcessor++;
            }
        }

        for ( g_cProcessorMax = 0; maskSystem != 0; maskSystem >>= 1 )
        {
            if ( maskSystem & 1 )
            {
                g_cProcessorMax++;
            }
        }
#endif

        //  cache system max spin count
        //
        //  NOTE:  spins heavily as WaitForSingleObject() is extremely expensive
        //
        //  CONSIDER:  get spin count from persistent configuration

        g_cSpinMax = g_cProcessor == 1 ? 0 : 256;

#ifdef SYNC_DUMP_PERF_DATA

        //  initialize performance data dump context

        char szTempPath[_MAX_PATH];
        if ( !GetTempPath( _MAX_PATH, szTempPath ) )
        {
            goto HandleError;
        }

        char szProcessPath[_MAX_PATH];
        char szProcess[_MAX_PATH];
        if ( !GetModuleFileName( NULL, szProcessPath, _MAX_PATH ) )
        {
            goto HandleError;
        }
        _splitpath( szProcessPath, NULL, NULL, szProcess, NULL );

        MEMORY_BASIC_INFORMATION mbi;
        if ( !VirtualQueryEx( GetCurrentProcess(), FOSSyncIInit, &mbi, sizeof( mbi ) ) )
        {
            goto HandleError;
        }
        char szModulePath[_MAX_PATH];
        char szModule[_MAX_PATH];
        if ( !GetModuleFileName( HINSTANCE( mbi.AllocationBase ), szModulePath, sizeof( szModulePath )/sizeof( szModulePath[0]  ) ) )
        {
            goto HandleError;
        }
        _splitpath( szModulePath, NULL, NULL, szModule, NULL );

        SYSTEMTIME systemtime;
        GetLocalTime( &systemtime );

        const size_t cchPerfData = _MAX_PATH;
        char szPerfData[cchPerfData];
        sprintf_s(  szPerfData,
                    cchPerfData,
                    "%s%s %s Sync Stats %04d%02d%02d%02d%02d%02d.TXT",
                    szTempPath,
                    szProcess,
                    szModule,
                    systemtime.wYear,
                    systemtime.wMonth,
                    systemtime.wDay,
                    systemtime.wHour,
                    systemtime.wMinute,
                    systemtime.wSecond );

        if ( !( g_pfprintfPerfData = (CFPrintF*)LocalAlloc( 0, sizeof( CFPrintF ) ) ) )
        {
            goto HandleError;
        }
        new( (CFPrintF*)g_pfprintfPerfData ) CFPrintF( szPerfData );

        if ( !( g_piprintfPerfData = (CIPrintF*)LocalAlloc( 0, sizeof( CIPrintF ) ) ) )
        {
            goto HandleError;
        }
        new( (CIPrintF*)g_piprintfPerfData ) CIPrintF( g_pfprintfPerfData );

        OSSyncStatsDumpColumns();

#endif  //  SYNC_DUMP_PERF_DATA


        //  unlock sync subsystem

        OSSYNCAssert( (LONG)g_cOSSyncInit == lOSSyncLockedForInit );
        AtomicExchange( (LONG*)&g_cOSSyncInit, 1 );
    }

    return fTrue;

HandleError:
    OSSyncICleanup();
    return fFalse;
}

BOOL OSSYNCAPI FOSSyncPreinit()
{
    //  make sure we are initialized and
    //  add an initial ref for the process

    g_fSyncProcessAbort = fFalse;
    
    return FOSSyncIInit();
}

//  enable/disable timeout deadlock detection

void OSSYNCAPI OSSyncConfigDeadlockTimeoutDetection( const BOOL fEnable )
{
    g_sdltosState = fEnable ? sdltosEnabled : sdltosDisabled;
}

//  terminate sync subsystem

static void OSSyncITerm()
{
    OSSYNC_FOREVER
    {
        const LONG  lInitial        = ( g_cOSSyncInit & lOSSyncUnlocked );
        if ( 0 == lInitial )
        {
            //  sync subsystem not initialised
            //  (or someone else is already
            //  terminating it)
            break;
        }

#ifdef SYNC_ENHANCED_STATE
        const BOOL  fTermRequired   = ( g_ksempoolGlobal.CksemAlloc() + 1 == lInitial );
#else
        const BOOL  fTermRequired   = ( 1 == lInitial );
#endif
        const LONG  lFinal          = ( fTermRequired ? lOSSyncLockedForTerm : lInitial - 1 );

        //  if multiple threads try to init/term simultaneously, one will win
        //  and the others will loop until he's done

        if ( lInitial == AtomicCompareExchange( (LONG*)&g_cOSSyncInit, lInitial, lFinal ) )
        {
            if ( fTermRequired )
            {
                OSSyncICleanup();
            }
            break;
        }
        else if ( g_cOSSyncInit & lOSSyncLocked )
        {
            //  our AtomicCompareExchange() appears to have failed because
            //  the sync subsystem is locked for init/term
            //  this function is called everytime we call ESMemoryDelete(),
            //  so just give up our timeslice instead of actually sleep
            Sleep( 0 );
        }
    }
}

void OSSYNCAPI OSSyncProcessAbort()
{
    g_fSyncProcessAbort = fTrue;
}

void OSSYNCAPI OSSyncPostterm()
{
    //  purge our CLS list

    while ( NULL != g_pclsSyncGlobal )
    {
        OSSyncIClsFree( g_pclsSyncGlobal );
    }

    //  on a normal shutdown, there should be exactly 1 refcount left,
    //  but there may also be none if this is being called as
    //  part of error-handling during init
#ifdef SYNC_ENHANCED_STATE
#else  //  !SYNC_ENHANCED_STATE
    OSSYNCAssert( g_fSyncProcessAbort || 0 == g_cOSSyncInit || 1 == g_cOSSyncInit );
#endif  //  SYNC_ENHANCED_STATE
    OSSyncITerm();
}



const BOOL OSSYNCAPI FOSSyncInitForES()
{
#ifdef SYNC_ENHANCED_STATE
    return FOSSyncIInit();
#else
    return fTrue;
#endif
}

void OSSYNCAPI OSSyncTermForES()
{
#ifdef SYNC_ENHANCED_STATE
    if ( lOSSyncLockedForTerm == g_cOSSyncInit )
    {
        //  SPECIAL CASE: we're in the middle of
        //  terminating the subsystem and end up
        //  recursively calling OSSyncTermForES
        //  when we clean up g_ksempoolGlobal
        return;
    }

    OSSyncITerm();
#endif
}

}; // namespace OSSYNC
<|MERGE_RESOLUTION|>--- conflicted
+++ resolved
@@ -369,459 +369,8 @@
 #endif  //  SYNC_ANALYZE_PERFORMANCE
 }
 
-//  releases all waiters on the semaphore
-
-<<<<<<< HEAD
-=======
-void CSemaphore::ReleaseAllWaiters()
-{
-    //  try forever until we successfully change the state of the semaphore
-
-    OSSYNC_FOREVER
-    {
-        //  read the current state of the semaphore
-
-        const CSemaphoreState stateCur = State();
-
-        //  there are no waiters
-
-        if ( stateCur.FNoWait() )
-        {
-            //  we're done
-
-            return;
-        }
-
-        //  there are waiters
-
-        else
-        {
-            OSSYNCAssert( stateCur.FWait() );
-
-            //  we successfully changed the semaphore to have an available count
-            //  of zero
-
-            if ( State().FChange( stateCur, CSemaphoreState( 0 ) ) )
-            {
-                //  release all waiters
-
-                g_ksempoolGlobal.Ksem( stateCur.Irksem(), this ).Release( stateCur.CWait() );
-
-                //  we're done
-
-                return;
-            }
-        }
-    }
-}
-
-//  attempts to acquire a count from the semaphore, returning fFalse if unsuccessful
-//  in the time permitted.  Infinite and Test-Only timeouts are supported.
-
-const BOOL CSemaphore::_FAcquire( const INT cmsecTimeout )
-{
-    //  if we spin, we will spin for the full amount recommended by the OS
-
-    INT cSpin = g_cSpinMax;
-
-    //  we start with no kernel semaphore allocated
-
-    CKernelSemaphorePool::IRKSEM irksemAlloc = CKernelSemaphorePool::irksemNil;
-
-    //  try forever until we successfully change the state of the semaphore
-
-    OSSYNC_FOREVER
-    {
-        //  read the current state of the semaphore
-
-        const CSemaphoreState stateCur = (CSemaphoreState&) State();
-
-        //  there is an available count
-
-        if ( stateCur.FAvail() )
-        {
-            //  we successfully took a count
-
-            if ( State().FChange( stateCur, CSemaphoreState( stateCur.CAvail() - 1 ) ) )
-            {
-                //  if we allocated a kernel semaphore, release it
-
-                if ( irksemAlloc != CKernelSemaphorePool::irksemNil )
-                {
-                    g_ksempoolGlobal.Unreference( irksemAlloc );
-                }
-
-                //  return success
-
-                State().SetAcquire();
-                return fTrue;
-            }
-        }
-
-        //  there is no available count and we still have spins left
-
-        else if ( cSpin )
-        {
-            //  spin once and try again
-
-            cSpin--;
-            continue;
-        }
-
-        //  there are no waiters and no available counts
-
-        else if ( stateCur.FNoWaitAndNoAvail() )
-        {
-            //  allocate and reference a kernel semaphore if we haven't already
-
-            if ( irksemAlloc == CKernelSemaphorePool::irksemNil )
-            {
-                irksemAlloc = g_ksempoolGlobal.Allocate( this );
-            }
-
-            //  we successfully installed ourselves as the first waiter
-
-            if ( State().FChange( stateCur, CSemaphoreState( 1, irksemAlloc ) ) )
-            {
-                //  wait for next available count on semaphore
-
-                State().StartWait();
-                const BOOL fCompleted = g_ksempoolGlobal.Ksem( irksemAlloc, this ).FAcquire( cmsecTimeout );
-                State().StopWait();
-
-                //  our wait completed
-
-                if ( fCompleted )
-                {
-                    //  unreference the kernel semaphore
-
-                    g_ksempoolGlobal.Unreference( irksemAlloc );
-
-                    //  we successfully acquired a count
-
-                    State().SetAcquire();
-                    return fTrue;
-                }
-
-                //  our wait timed out
-
-                else
-                {
-                    //  try forever until we successfully change the state of the semaphore
-
-                    OSSYNC_INNER_FOREVER
-                    {
-                        //  read the current state of the semaphore
-
-                        const CSemaphoreState stateAfterWait = (CSemaphoreState&) State();
-
-                        //  there are no waiters or the kernel semaphore currently
-                        //  in the semaphore is not the same as the one we allocated
-
-                        if ( stateAfterWait.FNoWait() || stateAfterWait.Irksem() != irksemAlloc )
-                        {
-                            //  the kernel semaphore we allocated is no longer in
-                            //  use, so another context released it.  this means that
-                            //  there is a count on the kernel semaphore that we must
-                            //  absorb, so we will
-
-                            //  NOTE:  we could end up blocking because the releasing
-                            //  context may not have released the semaphore yet
-
-                            g_ksempoolGlobal.Ksem( irksemAlloc, this ).Acquire();
-
-                            //  unreference the kernel semaphore
-
-                            g_ksempoolGlobal.Unreference( irksemAlloc );
-
-                            //  we successfully acquired a count
-
-                            return fTrue;
-                        }
-
-                        //  there is one waiter and the kernel semaphore currently
-                        //  in the semaphore is the same as the one we allocated
-
-                        else if ( stateAfterWait.CWait() == 1 )
-                        {
-                            OSSYNCAssert( stateAfterWait.FWait() );
-                            OSSYNCAssert( stateAfterWait.Irksem() == irksemAlloc );
-
-                            //  we successfully changed the semaphore to have no
-                            //  available counts and no waiters
-
-                            if ( State().FChange( stateAfterWait, CSemaphoreState( 0 ) ) )
-                            {
-                                //  unreference the kernel semaphore
-
-                                g_ksempoolGlobal.Unreference( irksemAlloc );
-
-                                //  we did not successfully acquire a count
-
-                                return fFalse;
-                            }
-                        }
-
-                        //  there are many waiters and the kernel semaphore currently
-                        //  in the semaphore is the same as the one we allocated
-
-                        else
-                        {
-                            OSSYNCAssert( stateAfterWait.CWait() > 1 );
-                            OSSYNCAssert( stateAfterWait.FWait() );
-                            OSSYNCAssert( stateAfterWait.Irksem() == irksemAlloc );
-
-                            //  we successfully reduced the number of waiters on the
-                            //  semaphore by one
-
-                            if ( State().FChange( stateAfterWait, CSemaphoreState( stateAfterWait.CWait() - 1, stateAfterWait.Irksem() ) ) )
-                            {
-                                //  unreference the kernel semaphore
-
-                                g_ksempoolGlobal.Unreference( irksemAlloc );
-
-                                //  we did not successfully acquire a count
-
-                                return fFalse;
-                            }
-                        }
-                    }
-                }
-            }
-        }
-
-        //  there are waiters
-
-        else
-        {
-            OSSYNCAssert( stateCur.FWait() );
-
-            //  reference the kernel semaphore already in use
-
-            g_ksempoolGlobal.Reference( stateCur.Irksem() );
-
-            //  we successfully added ourself as another waiter
-
-            if ( State().FChange( stateCur, CSemaphoreState( stateCur.CWait() + 1, stateCur.Irksem() ) ) )
-            {
-                //  if we allocated a kernel semaphore, unreference it
-
-                if ( irksemAlloc != CKernelSemaphorePool::irksemNil )
-                {
-                    g_ksempoolGlobal.Unreference( irksemAlloc );
-                }
-
-                //  wait for next available count on semaphore
-
-                State().StartWait();
-                const BOOL fCompleted = g_ksempoolGlobal.Ksem( stateCur.Irksem(), this ).FAcquire( cmsecTimeout );
-                State().StopWait();
-
-                //  our wait completed
-
-                if ( fCompleted )
-                {
-                    //  unreference the kernel semaphore
-
-                    g_ksempoolGlobal.Unreference( stateCur.Irksem() );
-
-                    //  we successfully acquired a count
-
-                    State().SetAcquire();
-                    return fTrue;
-                }
-
-                //  our wait timed out
-
-                else
-                {
-                    //  try forever until we successfully change the state of the semaphore
-
-                    OSSYNC_INNER_FOREVER
-                    {
-                        //  read the current state of the semaphore
-
-                        const CSemaphoreState stateAfterWait = (CSemaphoreState&) State();
-
-                        //  there are no waiters or the kernel semaphore currently
-                        //  in the semaphore is not the same as the one we waited on
-
-                        if ( stateAfterWait.FNoWait() || stateAfterWait.Irksem() != stateCur.Irksem() )
-                        {
-                            //  the kernel semaphore we waited on is no longer in
-                            //  use, so another context released it.  this means that
-                            //  there is a count on the kernel semaphore that we must
-                            //  absorb, so we will
-
-                            //  NOTE:  we could end up blocking because the releasing
-                            //  context may not have released the semaphore yet
-
-                            g_ksempoolGlobal.Ksem( stateCur.Irksem(), this ).Acquire();
-
-                            //  unreference the kernel semaphore
-
-                            g_ksempoolGlobal.Unreference( stateCur.Irksem() );
-
-                            //  we successfully acquired a count
-
-                            return fTrue;
-                        }
-
-                        //  there is one waiter and the kernel semaphore currently
-                        //  in the semaphore is the same as the one we waited on
-
-                        else if ( stateAfterWait.CWait() == 1 )
-                        {
-                            OSSYNCAssert( stateAfterWait.FWait() );
-                            OSSYNCAssert( stateAfterWait.Irksem() == stateCur.Irksem() );
-
-                            //  we successfully changed the semaphore to have no
-                            //  available counts and no waiters
-
-                            if ( State().FChange( stateAfterWait, CSemaphoreState( 0 ) ) )
-                            {
-                                //  unreference the kernel semaphore
-
-                                g_ksempoolGlobal.Unreference( stateCur.Irksem() );
-
-                                //  we did not successfully acquire a count
-
-                                return fFalse;
-                            }
-                        }
-
-                        //  there are many waiters and the kernel semaphore currently
-                        //  in the semaphore is the same as the one we waited on
-
-                        else
-                        {
-                            OSSYNCAssert( stateAfterWait.CWait() > 1 );
-                            OSSYNCAssert( stateAfterWait.FWait() );
-                            OSSYNCAssert( stateAfterWait.Irksem() == stateCur.Irksem() );
-
-                            //  we successfully reduced the number of waiters on the
-                            //  semaphore by one
-
-                            if ( State().FChange( stateAfterWait, CSemaphoreState( stateAfterWait.CWait() - 1, stateAfterWait.Irksem() ) ) )
-                            {
-                                //  unreference the kernel semaphore
-
-                                g_ksempoolGlobal.Unreference( stateCur.Irksem() );
-
-                                //  we did not successfully acquire a count
-
-                                return fFalse;
-                            }
-                        }
-                    }
-                }
-            }
-
-            //  unreference the kernel semaphore
-
-            g_ksempoolGlobal.Unreference( stateCur.Irksem() );
-        }
-    }
-}
-
-//  attempts to wait for an available a count from the semaphore, returning
-//  fFalse if unsuccessful in the time permitted or fTrue if one is available.
-//  Infinite and Test-Only timeouts are supported. This method does not acquire
-//  a resource, just waits for an available one. CAvail() may decrease for short
-//  amount of time if we need to go for the full state machine to wait on a kernel
-//  semaphore.
-
-const BOOL CSemaphore::_FWait( const INT cmsecTimeout )
-{
-    if ( _FAcquire( cmsecTimeout ) )
-    {
-        Release();
-        return fTrue;
-    }
-
-    return fFalse;
-}
-
-//  releases the given number of counts to the semaphore, waking the appropriate
-//  number of waiters
-
-void CSemaphore::_Release( const INT cToRelease )
-{
-    //  try forever until we successfully change the state of the semaphore
-
-    OSSYNC_FOREVER
-    {
-        //  read the current state of the semaphore
-
-        const CSemaphoreState stateCur = State();
-
-        //  there are no waiters
-
-        if ( stateCur.FNoWait() )
-        {
-            //  we successfully added the count to the semaphore
-
-            if ( State().FChange( stateCur, CSemaphoreState( stateCur.CAvail() + cToRelease ) ) )
-            {
-                //  we're done
-
-                return;
-            }
-        }
-
-        //  there are waiters
-
-        else
-        {
-            OSSYNCAssert( stateCur.FWait() );
-
-            //  we are releasing more counts than waiters (or equal to)
-
-            if ( stateCur.CWait() <= cToRelease )
-            {
-                //  we successfully changed the semaphore to have an available count
-                //  that is equal to the specified release count minus the number of
-                //  waiters to release
-
-                if ( State().FChange( stateCur, CSemaphoreState( cToRelease - stateCur.CWait() ) ) )
-                {
-                    //  release all waiters
-
-                    g_ksempoolGlobal.Ksem( stateCur.Irksem(), this ).Release( stateCur.CWait() );
-
-                    //  we're done
-
-                    return;
-                }
-            }
-
-            //  we are releasing less counts than waiters
-
-            else
-            {
-                OSSYNCAssert( stateCur.CWait() > cToRelease );
-
-                //  we successfully reduced the number of waiters on the semaphore by
-                //  the number specified
-
-                if ( State().FChange( stateCur, CSemaphoreState( stateCur.CWait() - cToRelease, stateCur.Irksem() ) ) )
-                {
-                    //  release the specified number of waiters
-
-                    g_ksempoolGlobal.Ksem( stateCur.Irksem(), this ).Release( cToRelease );
-
-                    //  we're done
-
-                    return;
-                }
-            }
-        }
-    }
-}
-
 
 //  Auto-Reset Signal
->>>>>>> e7ecb6c5
 
 //  ctor
 
@@ -4306,7 +3855,6 @@
 }
 
 
-//  performance data dumping
 
 const DWORD CSemaphore::_DwOSTimeout( const INT cmsecTimeout )
 {
@@ -4324,6 +3872,8 @@
     }
 }
 
+//  attempts to acquire a count from the semaphore, returning fFalse if unsuccessful
+//  in the time permitted.  Infinite and Test-Only timeouts are supported.
 
 const BOOL CSemaphore::_FAcquire( const DWORD dwTimeout )
 {
@@ -4371,6 +3921,7 @@
     return fFalse;
 }
 
+//  releases all waiters on the semaphore
 
 void CSemaphore::ReleaseAllWaiters()
 {
@@ -4398,6 +3949,8 @@
     }
 }
 
+//  releases the given number of counts to the semaphore, waking the appropriate
+//  number of waiters
 
 void CSemaphore::_Release( const INT cToRelease )
 {
@@ -4509,6 +4062,7 @@
 }
 
 
+//  performance data dumping
 
 #include<stdarg.h>
 #include<stdio.h>
