--- conflicted
+++ resolved
@@ -317,13 +317,10 @@
 extern BOOL g_fSyncProcessAbort;
 
 
-<<<<<<< HEAD
 extern INT g_cSpinMax;
 
 
-=======
 //  Atomic Memory Manipulations
->>>>>>> e7ecb6c5
 
 //  returns fTrue if the given data is properly aligned for atomic modification
 
@@ -1978,26 +1975,11 @@
 
         //  member functions
 
-<<<<<<< HEAD
+        //    ctors / dtors
+
         CSemaphoreState( const CSyncStateInitNull& null ) : m_cAvail( 0 ), m_cWait( 0 ) {}
         CSemaphoreState( const INT cAvail, const INT cWait ) : m_cAvail( cAvail ), m_cWait( cWait ) {}
         CSemaphoreState( const CSemaphoreState& state ) : m_qwState( AtomicRead( (QWORD*)&state.m_qwState ) ) {}
-=======
-        //    ctors / dtors
-
-        CSemaphoreState( const CSyncStateInitNull& null ) : m_cAvail( 0 ) {}
-        CSemaphoreState( const INT cAvail );
-        CSemaphoreState( const INT cWait, const INT irksem );
-        CSemaphoreState( const CSemaphoreState& state )
-        {
-            // This copy constructor is required because the default copy constructor tries to copy all members of the union
-            // on top of each other, which is a problem because atomicity is a requirement when copying sync state objects.
-            C_ASSERT( OffsetOf( CSemaphoreState, m_irksem ) == OffsetOf( CSemaphoreState, m_cAvail ) );
-            C_ASSERT( OffsetOf( CSemaphoreState, m_cWaitNeg ) > OffsetOf( CSemaphoreState, m_cAvail ) );
-            C_ASSERT( ( OffsetOf( CSemaphoreState, m_cWaitNeg ) + sizeof ( m_cWaitNeg ) ) <= ( OffsetOf( CSemaphoreState, m_cAvail ) + sizeof ( m_cAvail ) ) );
-            m_cAvail = state.m_cAvail;
-        }
->>>>>>> e7ecb6c5
         ~CSemaphoreState() {}
 
         //    operators
@@ -2012,22 +1994,11 @@
         void IncWait();
         void DecWait();
 
-<<<<<<< HEAD
+        //    accessors
+
         const INT CAvail() const { return (INT)m_cAvail; }
         const INT CWait() const { return (INT)m_cWait; }
         volatile void * PAvail() { return &m_cAvail; }
-=======
-        //    accessors
-
-        const BOOL FNoWait() const { return m_cAvail >= 0; }
-        const BOOL FWait() const { return m_cAvail < 0; }
-        const BOOL FAvail() const { return m_cAvail > 0; }
-        const BOOL FNoWaitAndNoAvail() const { return m_cAvail == 0; }
-
-        const INT CAvail() const { OSSYNCAssert( FNoWait() ); return m_cAvail; }
-        const INT CWait() const { OSSYNCAssert( FWait() ); return -m_cWaitNeg; }
-        const CKernelSemaphorePool::IRKSEM Irksem() const { OSSYNCAssert( FWait() ); return CKernelSemaphorePool::IRKSEM( m_irksem ); }
->>>>>>> e7ecb6c5
 
         //    debugging support
 
@@ -2037,241 +2008,64 @@
 
         //  data members
 
-        //    transacted state representation (switched on bit 31)
+        //    transacted state representation
 
         union
         {
-            //  Mode 0:  no waiters
-
-<<<<<<< HEAD
             volatile QWORD      m_qwState;
-=======
-            volatile LONG       m_cAvail;       //  0 <= m_cAvail <= ( 1 << 31 ) - 1
->>>>>>> e7ecb6c5
-
-            //  Mode 1:  waiters
 
             struct
             {
-<<<<<<< HEAD
                 volatile DWORD  m_cAvail;
                 volatile DWORD  m_cWait;
-=======
-                volatile USHORT m_irksem;       //  0 <= m_irksem <= ( 1 << 16 ) - 2
-                volatile SHORT  m_cWaitNeg;     //  -( ( 1 << 15 ) - 1 ) <= m_cWaitNeg <= -1
->>>>>>> e7ecb6c5
             };
         };
 };
 
-//  ctor
-
-inline const BOOL CSemaphoreState::FChange( const CSemaphoreState& stateCur, const CSemaphoreState& stateNew )
-{
-<<<<<<< HEAD
-    return AtomicCompareExchange( (QWORD*)&m_qwState, stateCur.m_qwState, stateNew.m_qwState ) == stateCur.m_qwState;
-=======
-    //  validate IN args
-
-    OSSYNCAssert( cAvail >= 0 );
-    OSSYNCAssert( cAvail <= 0x7FFFFFFF );
-
-    //  set available count
-
-    m_cAvail = LONG( cAvail );
->>>>>>> e7ecb6c5
-}
-
-//  ctor
-
-__forceinline void CSemaphoreState::IncAvail( const INT cToInc )
-{
-<<<<<<< HEAD
-    AtomicExchangeAdd( (LONG*)&m_cAvail, cToInc );
-=======
-    //  validate IN args
-
-    OSSYNCAssert( cWait > 0 );
-    OSSYNCAssert( cWait <= 0x7FFF );
-    OSSYNCAssert( irksem >= 0 );
-    OSSYNCAssert( irksem <= 0xFFFE );
-
-    //  set waiter count
-
-    m_cWaitNeg = SHORT( -cWait );
-
-    //  set semaphore
-
-    m_irksem = (USHORT) irksem;
->>>>>>> e7ecb6c5
-}
-
 //  changes the transacted state of the semaphore using a transacted memory
 //  compare/exchange operation, returning fFalse on failure
 
-<<<<<<< HEAD
-__forceinline const BOOL CSemaphoreState::FDecAvail()
-=======
 inline const BOOL CSemaphoreState::FChange( const CSemaphoreState& stateCur, const CSemaphoreState& stateNew )
 {
-    return AtomicCompareExchange( (LONG*)&m_cAvail, stateCur.m_cAvail, stateNew.m_cAvail ) == stateCur.m_cAvail;
-}
-
-//  tries to increase the available count on the semaphore by the count
-//  given using a transacted memory compare/exchange operation, returning fFalse
-//  on failure
-
-__forceinline const BOOL CSemaphoreState::FIncAvail( const INT cToInc )
->>>>>>> e7ecb6c5
-{
-    //  try forever to change the state of the semaphore
-
-    OSSYNC_FOREVER
-    {
-        //  get current value
-
-        const LONG cAvail = m_cAvail;
-
-<<<<<<< HEAD
-        if ( cAvail == 0 )
-        {
-            return fFalse;
-        }
-        else if ( AtomicCompareExchange( (LONG*)&m_cAvail, cAvail, cAvail - 1 ) == cAvail )
-        {
-            return fTrue;
-=======
-        //  munge start value such that the transaction will only work if we are in
-        //  mode 0 (we do this to save a branch)
-
-        const LONG cAvailStart = cAvail & 0x7FFFFFFF;
-
-        //  compute end value relative to munged start value
-
-        const LONG cAvailEnd = cAvailStart + cToInc;
-
-        //  validate transaction
-
-        OSSYNCAssert( cAvail < 0 || ( cAvailStart >= 0 && cAvailEnd <= 0x7FFFFFFF && cAvailEnd == cAvailStart + cToInc ) );
-
-        //  attempt the transaction
-
-        const LONG cAvailOld = AtomicCompareExchange( (LONG*)&m_cAvail, cAvailStart, cAvailEnd );
-
-        //  the transaction succeeded
-
-        if ( cAvailOld == cAvailStart )
-        {
-            //  return success
-
-            return fTrue;
-        }
-
-        //  the transaction failed
-
-        else
-        {
-            //  the transaction failed because of a collision with another context
-
-            if ( cAvailOld >= 0 )
-            {
-                //  try again
-
-                continue;
-            }
-
-            //  the transaction failed because there are waiters
-
-            else
-            {
-                //  return failure
-
-                return fFalse;
-            }
->>>>>>> e7ecb6c5
-        }
-    }
+    return AtomicCompareExchange( (QWORD*)&m_qwState, stateCur.m_qwState, stateNew.m_qwState ) == stateCur.m_qwState;
+}
+
+//  increase the available count on the semaphore by the count given using
+//  a transacted memory compare/exchange operation
+
+__forceinline void CSemaphoreState::IncAvail( const INT cToInc )
+{
+    AtomicExchangeAdd( (LONG*)&m_cAvail, cToInc );
 }
 
 //  tries to decrease the available count on the semaphore by one using a
 //  transacted memory compare/exchange operation, returning fFalse on failure
 
+__forceinline const BOOL CSemaphoreState::FDecAvail()
+{
+    OSSYNC_FOREVER
+    {
+        const LONG cAvail = m_cAvail;
+
+        if ( cAvail == 0 )
+        {
+            return fFalse;
+        }
+        else if ( AtomicCompareExchange( (LONG*)&m_cAvail, cAvail, cAvail - 1 ) == cAvail )
+        {
+            return fTrue;
+        }
+    }
+}
+
 __forceinline void CSemaphoreState::IncWait()
 {
-<<<<<<< HEAD
     AtomicIncrement( (LONG*)&m_cWait );
 }
-=======
-    //  try forever to change the state of the semaphore
-
-    OSSYNC_FOREVER
-    {
-        //  get current value
-
-        const LONG cAvail = m_cAvail;
-
-        //  this function has no effect on 0x80000000, so this MUST be an illegal
-        //  value!
-
-        OSSYNCAssert( cAvail != 0x80000000 );
-
-        //  munge end value such that the transaction will only work if we are in
-        //  mode 0 and we have at least one available count (we do this to save a
-        //  branch)
-
-        const LONG cAvailEnd = ( cAvail - 1 ) & 0x7FFFFFFF;
-
-        //  compute start value relative to munged end value
-
-        const LONG cAvailStart = cAvailEnd + 1;
-
-        //  validate transaction
-
-        OSSYNCAssert( cAvail <= 0 || ( cAvailStart > 0 && cAvailEnd >= 0 && cAvailEnd == cAvail - 1 ) );
-
-        //  attempt the transaction
-
-        const LONG cAvailOld = AtomicCompareExchange( (LONG*)&m_cAvail, cAvailStart, cAvailEnd );
-
-        //  the transaction succeeded
-
-        if ( cAvailOld == cAvailStart )
-        {
-            //  return success
-
-            return fTrue;
-        }
-
-        //  the transaction failed
-
-        else
-        {
-            //  the transaction failed because of a collision with another context
-
-            if ( cAvailOld > 0 )
-            {
-                //  try again
-
-                continue;
-            }
->>>>>>> e7ecb6c5
-
-            //  the transaction failed because there are no available counts
-
-<<<<<<< HEAD
+
 __forceinline void CSemaphoreState::DecWait()
 {
     AtomicDecrement( (LONG*)&m_cWait );
-=======
-            else
-            {
-                //  return failure
-
-                return fFalse;
-            }
-        }
-    }
->>>>>>> e7ecb6c5
 }
 
 
@@ -2317,12 +2111,10 @@
 
         CSemaphore& operator=( CSemaphore& ) = delete;  //  disallowed
 
-<<<<<<< HEAD
+        //    manipulators
+
         // Resolves the internal timeout value to an OS level timeout.
         static const DWORD _DwOSTimeout( const INT cmsecTimeout );
-=======
-        //    manipulators
->>>>>>> e7ecb6c5
 
         const BOOL _FTryAcquire( const INT cSpin );
         const BOOL _FAcquire( const DWORD dwTimeout );
@@ -2363,7 +2155,6 @@
 
 inline const BOOL CSemaphore::FTryAcquire()
 {
-<<<<<<< HEAD
     if ( _FTryAcquire( 0 ) )
     {
         State().SetAcquire();
@@ -2373,28 +2164,6 @@
     {
         State().SetContend();
         return fFalse;
-=======
-    //  only try to perform a simple decrement of the available count
-
-    const BOOL fAcquire = State().FDecAvail();
-
-    //  we did not acquire the semaphore
-
-    if ( !fAcquire )
-    {
-        //  this is a contention
-
-        State().SetContend();
-    }
-
-    //  we did acquire the semaphore
-
-    else
-    {
-        //  note that we acquired a count
-
-        State().SetAcquire();
->>>>>>> e7ecb6c5
     }
 }
 
@@ -2403,7 +2172,9 @@
 
 inline const BOOL CSemaphore::FAcquire( const INT cmsecTimeout )
 {
-<<<<<<< HEAD
+    //  first try to quickly grab an available count.  if that doesn't work,
+    //  retry acquiring using the full state machine
+
     if ( _FTryAcquire( g_cSpinMax ) || _FAcquire( _DwOSTimeout( cmsecTimeout ) ) )
     {
         State().SetAcquire();
@@ -2414,12 +2185,6 @@
         State().SetContend();
         return fFalse;
     }
-=======
-    //  first try to quickly grab an available count.  if that doesn't work,
-    //  retry acquiring using the full state machine
-
-    return FTryAcquire() || _FAcquire( cmsecTimeout );
->>>>>>> e7ecb6c5
 }
 
 //  wait for the semaphore to become available without acquiring it, waiting only for the specified interval.
@@ -2428,7 +2193,6 @@
 
 inline const BOOL CSemaphore::FWait( const INT cmsecTimeout )
 {
-<<<<<<< HEAD
     if ( _FTryAcquire( 0 ) || _FAcquire( _DwOSTimeout( cmsecTimeout ) ) )
     {
         _Release( 1 );
@@ -2440,12 +2204,6 @@
         State().SetContend();
         return fFalse;
     }
-=======
-    //  first try to quickly check for an available count.  if that doesn't work,
-    //  retry waiting using the full state machine
-
-    return ( CAvail() > 0 ) || _FWait( cmsecTimeout );
->>>>>>> e7ecb6c5
 }
 
 //  releases the given number of counts to the semaphore, waking the appropriate
@@ -2453,25 +2211,13 @@
 
 inline void CSemaphore::Release( const INT cToRelease )
 {
-<<<<<<< HEAD
     _Release( cToRelease );
-=======
-    //  we failed to perform a simple increment of the available count
-
-    if ( !State().FIncAvail( cToRelease ) )
-    {
-        //  retry release using the full state machine
-
-        _Release( cToRelease );
-    }
->>>>>>> e7ecb6c5
 }
 
 //  returns the number of execution contexts waiting on the semaphore
 
 inline const INT CSemaphore::CWait() const
 {
-<<<<<<< HEAD
     OSSYNC_FOREVER
     {
         const CSemaphoreState state = State();
@@ -2486,36 +2232,19 @@
             return state.CWait();
         }
     }
-=======
-    //  read the current state of the semaphore
-
-    const CSemaphoreState stateCur = (CSemaphoreState&) State();
-
-    //  return the waiter count
-
-    return stateCur.FWait() ? stateCur.CWait() : 0;
->>>>>>> e7ecb6c5
 }
 
 //  returns the number of available counts on the semaphore
 
 inline const INT CSemaphore::CAvail() const
 {
-<<<<<<< HEAD
     return State().CAvail();
 }
-=======
-    //  read the current state of the semaphore
->>>>>>> e7ecb6c5
-
-
-<<<<<<< HEAD
+
+
 inline const BOOL CSemaphore::_FTryAcquire( const INT cSpin )
 {
     INT cSpinCount = cSpin;
-=======
-    //  return the available count
->>>>>>> e7ecb6c5
 
     OSSYNC_FOREVER
     {
