--- conflicted
+++ resolved
@@ -484,11 +484,6 @@
 #ifdef _AMD64_
         BYTE                m_bReserved2[8];     //  for alignment. fileopen.cxx: C_ASSERT( sizeof(TDB) % 16 == 0 );
 #else
-<<<<<<< HEAD
-
-=======
-        BYTE                m_bReserved2[4];     //  for alignment. fileopen.cxx: C_ASSERT( sizeof(TDB) % 16 == 0 );
->>>>>>> e7ecb6c5
 #endif
 
 //  208 / 272 bytes (amd64)
